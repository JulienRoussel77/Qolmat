--- conflicted
+++ resolved
@@ -7,13 +7,7 @@
 from qolmat.benchmark import cross_validation, utils
 from qolmat.benchmark.missing_patterns import _HoleGenerator
 
-import logging
 
-<<<<<<< HEAD
-logger = logging.getLogger(__file__)
-
-=======
->>>>>>> bed844b4
 class Comparator:
     """
     This class implements a comparator for evaluating different imputation methods.
@@ -49,13 +43,8 @@
         self.n_calls_opt = n_calls_opt
 
     def get_errors(
-<<<<<<< HEAD
-        df_origin: pd.DataFrame, df_imputed: pd.DataFrame, df_mask: pd.DataFrame
-    ) -> float:
-=======
         self, df_origin: pd.DataFrame, df_imputed: pd.DataFrame, df_mask: pd.DataFrame
     ) -> pd.DataFrame:
->>>>>>> bed844b4
         """Functions evaluating the reconstruction's quality
 
         Parameters
@@ -89,18 +78,13 @@
             df_origin[df_mask],
             df_imputed[df_mask],
         )
-       
+
         errors = pd.concat(dict_errors.values(), keys=dict_errors.keys())
         return errors
 
     def evaluate_errors_sample(
-<<<<<<< HEAD
-        self, tested_model: any, df: pd.DataFrame, search_params: Optional[dict] = None
-    ) -> Dict:
-=======
         self, imputer: any, df: pd.DataFrame, list_spaces: List[Dict] = {}
     ) -> pd.Series:
->>>>>>> bed844b4
         """Evaluate the errors in the cross-validation
 
         Parameters
@@ -123,21 +107,7 @@
         for df_mask in self.generator_holes.split(df_origin):
             df_corrupted = df_origin.copy()
             df_corrupted[df_mask] = np.nan
-<<<<<<< HEAD
-
-            columns_with_nan = df_corrupted.columns[df_corrupted.isnull().any(axis=0)]
-
-            search_space = utils.get_search_space(
-                    tested_model=tested_model,
-                    search_params=search_params,
-                    columns_with_nan=columns_with_nan)
-
-            if search_space is None:
-                df_imputed = tested_model.fit_transform(df_corrupted)
-            else:
-=======
             if list_spaces:
->>>>>>> bed844b4
                 cv = cross_validation.CrossValidation(
                     imputer,
                     list_spaces=list_spaces,
@@ -145,11 +115,8 @@
                     n_calls=self.n_calls_opt,
                 )
                 df_imputed = cv.fit_transform(df_corrupted)
-<<<<<<< HEAD
-=======
             else:
                 df_imputed = imputer.fit_transform(df_corrupted)
->>>>>>> bed844b4
 
             subset = self.generator_holes.subset
             errors = Comparator.get_errors(df_origin[subset], df_imputed[subset], df_mask[subset])
@@ -158,7 +125,6 @@
         errors_mean = df_errors.mean(axis=0)
 
         return errors_mean
-
 
     def compare(self, df: pd.DataFrame):
         """Function to compare different imputation methods on dataframe df
@@ -174,22 +140,6 @@
 
         dict_errors = {}
 
-<<<<<<< HEAD
-        for name_imputer, tested_model in self.dict_models.items():
-            logger.info(type(tested_model).__name__)
-            
-            if name_imputer in self.search_params.keys():
-                search_params = self.search_params[name_imputer]
-                
-            else:
-                search_params = None
-            try:
-                dict_errors[name_imputer] = self.evaluate_errors_sample(
-                    tested_model=tested_model,
-                    df=df,
-                    search_params=search_params,
-                    )
-=======
         for name, imputer in self.dict_imputers.items():
             print(f"Tested model: {type(imputer).__name__}")
 
@@ -199,7 +149,6 @@
 
             try:
                 dict_errors[name] = self.evaluate_errors_sample(imputer, df, list_spaces)
->>>>>>> bed844b4
             except Exception as excp:
                 print("Error while testing ", type(imputer).__name__)
                 raise excp
