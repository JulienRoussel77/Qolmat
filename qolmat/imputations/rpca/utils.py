"""
Modular utility functions for RPCA
"""

import warnings
from typing import List, Optional, Tuple

import numpy as np
import pandas as pd
import scipy
from numpy.typing import NDArray
from scipy.linalg import toeplitz
from sklearn.neighbors import kneighbors_graph


<<<<<<< HEAD
def signal_to_matrix(
    signal: NDArray,
    n_rows: int
) -> Tuple[NDArray, int]:
=======
def get_period(
    signal: NDArray,
    max_period: Optional[int] = None,
) -> int:
    """
    Return the lag of maximum auto-correlation based on the Auto-Correlation Function,
    in an possibly given range.

    Parameters
    ----------
    signal : NDArray
        time series

    Returns
    -------
    int
        lag of maximum auto-correlation
        of the time series
    """
    ts = pd.Series(signal)
    max_period = len(ts) // 3 if max_period is None else max_period
    acf = [round(ts.autocorr(lag=lag), 2) for lag in range(1, max_period + 1)]
    return int(np.argmax(acf) + 1)


def fold_signal(X: NDArray, n_rows: int) -> NDArray:
>>>>>>> bed844b4
    """
    Reshape a time series into a 2D-array

    Parameters
    ----------
    X : NDArray
    n_rows : int
        Number of rows of the 2D-array

    Returns
    -------
    Tuple[NDArray, int]
        Array and number of added nan's fill it

    Raises
    ------
    ValueError
        if X is not a 1D array
    """
    if len(X.shape) != 2 or X.shape[0] != 1:
        raise ValueError("'X' should be 2D with a single line")

    if (X.size % n_rows) > 0:
        X = X[0]
        X = np.append(X, [np.nan] * (n_rows - (X.size % n_rows)))
    X = X.reshape(n_rows, -1)

    return X

<<<<<<< HEAD
    if (len(signal) % n_rows) > 0:
        M = np.append(signal, [np.nan] * (n_rows - (len(signal) % n_rows)))
    else:
        M = signal
    M = M.reshape(-1, n_rows).T
    return M
=======
>>>>>>> bed844b4

def approx_rank(
    M: NDArray,
    threshold: float = 0.95,
) -> int:
    """
    Estimate a bound on the rank of an array by SVD.

    Parameters
    ----------
    M : NDArray
    threshold : float, Optional
        fraction of the cumulative sum of the singular values, by default 0.95

    Returns
    -------
    int: Approximated rank of M

    """
    if threshold == 1:
        return min(M.shape)
    _, svd, _ = np.linalg.svd(M, full_matrices=True)
    nuclear = np.sum(svd)
    cum_sum = np.cumsum([sv / nuclear for sv in svd])
    return np.argwhere(cum_sum > threshold)[0][0] + 1


def proximal_operator(U: NDArray, X: NDArray, threshold: float) -> NDArray:
    """
    Compute the proximal operator with L1-norm.

    Parameters
    ----------
    U : NDArray
    X : NDArray
    threshold : float

    Returns
    -------
    NDArray
        Array V such that V = X + sign(U-X) * max(abs(U-X) - threshold, 0)
    """
    return X + np.sign(U - X) * np.maximum(np.abs(U - X) - threshold, 0)


def soft_thresholding(
    X: NDArray,
    threshold: float,
) -> NDArray:
    """
    Shrinkage operator (i.e. soft thresholding) on the elements of X.

    Parameters
    ----------
    X : NDArray
    threshold : float
        Shrinking factor

    Returns
    -------
    NDArray
        Array V such that V = sign(X) * max(abs(X - threshold,0)
    """
    return np.sign(X) * np.maximum(np.abs(X) - threshold, 0)


def svd_thresholding(X: NDArray, threshold: float) -> NDArray:
    """
    Apply the shrinkage operator to the singular values obtained from the SVD of X.

    Parameters
    ----------
    X : NDArray
    threshold : float
        Shrinking factor

    Returns
    -------
    NDArray
        Array obtained by computing U * shrink(s) * V where
            U is the array of left singular vectors of X
            V is the array of the right singular vectors of X
            s is the array of the singular values as a diagonal array
    """

    U, s, Vh = np.linalg.svd(X, full_matrices=False)
    s = soft_thresholding(s, threshold)
    return U @ (np.diag(s) @ Vh)


def impute_nans(M: NDArray, method: str = "zeros") -> NDArray:
    """
    Impute the M's nan with the specified method

    Parameters
    ----------
    M : NDArray
        Array to impute
    method : str
        'mean', 'median', or 'zeros'

    Returns
    -------
    NDArray
        Imputed Array
    Raises
    ------
        ValueError
            if ``method`` is not
            in 'mean', 'median' or 'zeros']

    """
    if method == "mean":
        with warnings.catch_warnings(record=True):
            warnings.simplefilter("always")
            result = np.where(np.isnan(M), np.resize(np.nanmean(M, axis=0), M.shape), M)
        result = np.where(np.isnan(result), np.nanmean(result), result)
    elif method == "median":
        with warnings.catch_warnings(record=True):
            warnings.simplefilter("always")
            result = np.where(np.isnan(M), np.resize(np.nanmedian(M, axis=0), M.shape), M)
        result = np.where(np.isnan(result), np.nanmedian(result), result)
    elif method == "zeros":
        result = np.where(np.isnan(M), 0, M)
    else:
        raise ValueError("'method' should be 'mean', 'median' or 'zeros'.")
    return result


def ortho_proj(
    M: NDArray,
    omega: NDArray,
    inverse: bool = False,
) -> NDArray:
    """
    Orthogonal projection of the array M
    nullified out of omega.

    Parameters
    ----------
    M : NDArray
        Array to be projected
    omega : NDArray
        Non-null space
    inverse : bool
        If ``False``, projection on omega
        If ``True``, projection on omega^C
        By default ``False``.

    Returns
    -------
    NDArray
       Array equals to M on omega
       and zero elsewhere
    """
    if inverse:
        return M * (~omega)
    else:
        return M * omega


def l1_norm(M: NDArray) -> float:
    """
    L1 norm of an array

    Parameters
    ----------
    M : NDArray

    Returns
    -------
    float
        L1 norm of M
    """
    return np.sum(np.abs(M))


def toeplitz_matrix(T: int, dimension: int, model: str) -> NDArray:
    """
    Create a matrix Toeplitz matrix H to take into account temporal correlation via HX
    H=Toeplitz(0,1,-1), in which the central diagonal is defined as ones and
    the T upper diagonal is defined as minus ones.

    Parameters
    ----------
    T : int
        diagonal offset
    dimension : int
        second dimension of H = first dimension of X
    model: str
        "column" or "row"

    Returns
    -------
    NDArray
        Toeplitz matrix
    """
    first_row = np.zeros((dimension,))
    first_row[0] = 1
    first_row[T] = -1

    first_col = np.zeros((dimension,))
    first_col[0] = 1

    H = toeplitz(first_col, first_row)
    if model == "row":
        return H[:-T, :]
    elif model == "column":
        return H[:, T:]


def construct_graph(
    X: NDArray,
    n_neighbors: int = 10,
    distance: str = "euclidean",
    n_jobs: int = 1,
) -> NDArray:
    """
    Construct a graph based on the distance (similarity) between data

    Parameters
    ----------
    X : NDArray
    n_neighbors : int
        Number of neighbors for each node, by default 10
    distance : str
        Method to construct the weight of the ties, by default 'euclidean'
    n_jobs : int
        Number of jobs for parallel processing
    Returns
    -------
    NDArray
        Graph's adjacency matrix
    """
    G_val = kneighbors_graph(
        X=X,
        n_neighbors=n_neighbors,
        metric=distance,
        mode="distance",
        n_jobs=n_jobs,
    ).toarray()

    G_val = np.exp(-G_val)
    G_val[G_val < 1.0] = 0
    return G_val


def get_laplacian(M: NDArray, normalised: bool = True) -> NDArray:
    """
    Return the Laplacian matrix of a directed graph.

    Parameters
    ----------
    M : NDArray
        Adjacency matrix of the directed graph.
    normalised : bool
        Argument 'normed' of scipy.sparse.csgraph.laplacian.

    Returns
    -------
    NDArray
        Laplacian array
    """
    return scipy.sparse.csgraph.laplacian(M, normed=normalised)


def solve_proj2(
    M: NDArray,
    U: NDArray,
    lam1: float,
    lam2: float,
    max_iter: int = int(1e4),
    tol: float = 1e-6,
) -> Tuple[NDArray, NDArray]:
    """
    solve the problem:
    min_{v, s} 0.5*|m-Uv-s|_2^2 + 0.5*lambda1*|v|^2 + lambda2*|s|_1

    solve the projection by APG

    Parameters
    ----------
    M : NDArray of shape (n, )
        Array to project
    U : NDArray of shape (n, p)
        Basis
    lam1 : float
        Tuning parameter for the nuclear norm.
    lam2 : float
        Tuning parameter for the L1 norm of anomalies.
    max_iter : int
        Maximum number of iterations, by default 1e4
    tol : float
        tolerance for convergence, by default 1e-6

    Returns
    -------
    NDArray, NDArray
        coefficients and sparse part
    """
    n, p = U.shape
    v = np.zeros(p)
    s = np.zeros(n)
    identity = np.identity(p)

    UUt = np.linalg.inv(U.transpose().dot(U) + lam1 * identity).dot(U.transpose())
    for _ in range(max_iter):
        vtemp = v.copy()
        v = UUt.dot(M - s)
        stemp = s.copy()
        s = soft_thresholding(M - U.dot(v), lam2)
        stopc = max(np.linalg.norm(v - vtemp) / p, np.linalg.norm(s - stemp) / n)
        if stopc < tol:
            break
    return v, s


def solve_projection(
    Z: NDArray,
    L: NDArray,
    lam1: float,
    lam2: float,
    list_lams: List[float],
    list_periods: List[int],
    X: NDArray,
    max_iter: int = int(1e4),
    tol: float = 1e-6,
):
    """
    Solve the problem:
    min_{v, s} 0.5*|m-Uv-s|_2^2 + 0.5*lambda1*|v|^2 +
    lambda2*|s|_1 + sum_k eta_k |Lq-Lq_{-T_k}|_2^2

    Projection with temporal regularizations

    Solve the projection by APG

    Parameters
    ----------
    Z : NDArray
        vector to project
    L : NDArray
        Basis
    lam1 : float
        Tuning parameter for the nuclear norm
    lam2 : float
        Tuning parameter for the L1 norm of anomalies
    list_lams : list[float]
        Tuning parameters for the L2 norm of temporal regularizations
    list_periods : list[int]
        Shifts for the Toeplitz matrices
    X : NDArray
        Low rank part already computed (at burnin step)
    max_iter : int
        Maximum number of iterations, by default 1e4
    tol : float
        Tolerance for convergence, by default 1e-6

    Returns
    -------
    NDArray, NDArray
        coefficients, sparse part
    """
    n, p = L.shape
    r = np.zeros(p)
    e = np.zeros(n)
    identity = np.identity(p)

    sums = 2.0 * np.sum(list_lams)
    sums_rk = np.zeros(n)
    for a, b in zip(list_lams, list_periods):
        sums_rk += 2 * a * X[:, -b]

    tmp = np.linalg.inv(L.T @ L + lam1 * identity + L.T @ L * sums)

    for _ in range(max_iter):
        rtemp = r.copy()
        etemp = e.copy()

        r = tmp @ L.T @ (Z - e + sums_rk)
        e = soft_thresholding(Z - L.dot(r), lam2)

        stopc = max(np.linalg.norm(r - rtemp) / p, np.linalg.norm(e - etemp) / n)
        if stopc < tol:
            break

    return r, e


def update_col(lam: float, U: NDArray, A: NDArray, B: NDArray):
    """
    Update column of matrix U
    See Algo 2. p5 of Feng, Jiashi, Huan Xu, and Shuicheng Yan.
    "Online robust pca via stochastic optimization.""
    Advances in Neural Information Processing Systems. 2013.

    Block-coordinate descent with warm restarts

    Parameters
    ----------
    lam: float
        Tuning parameter for the nuclear norm
    U : NDArray
    A : NDArray
    B : NDArray

    Returns
    -------
    NDArray
    """

    _, r = U.shape
    A = A + lam * np.identity(r)
    for j in range(r):
        bj = B[:, j]
        uj = U[:, j]
        aj = A[:, j]
        temp = (bj - U.dot(aj)) / A[j, j] + uj
        U[:, j] = temp / np.maximum(np.linalg.norm(temp), 1)
    return U<|MERGE_RESOLUTION|>--- conflicted
+++ resolved
@@ -13,12 +13,6 @@
 from sklearn.neighbors import kneighbors_graph
 
 
-<<<<<<< HEAD
-def signal_to_matrix(
-    signal: NDArray,
-    n_rows: int
-) -> Tuple[NDArray, int]:
-=======
 def get_period(
     signal: NDArray,
     max_period: Optional[int] = None,
@@ -45,7 +39,6 @@
 
 
 def fold_signal(X: NDArray, n_rows: int) -> NDArray:
->>>>>>> bed844b4
     """
     Reshape a time series into a 2D-array
 
@@ -75,15 +68,6 @@
 
     return X
 
-<<<<<<< HEAD
-    if (len(signal) % n_rows) > 0:
-        M = np.append(signal, [np.nan] * (n_rows - (len(signal) % n_rows)))
-    else:
-        M = signal
-    M = M.reshape(-1, n_rows).T
-    return M
-=======
->>>>>>> bed844b4
 
 def approx_rank(
     M: NDArray,
