---
jupyter:
  jupytext:
    formats: ipynb,md
    text_representation:
      extension: .md
      format_name: markdown
      format_version: '1.3'
      jupytext_version: 1.14.4
  kernelspec:
    display_name: env_qolmat_dev
    language: python
    name: env_qolmat_dev
---

**This notebook aims to present the Qolmat repo through an example of a multivariate time series.
In Qolmat, a few data imputation methods are implemented as well as a way to evaluate their performance.**


First, import some useful librairies

```python
import warnings
# warnings.filterwarnings('error')
```

```python
%reload_ext autoreload
%autoreload 2

import pandas as pd
from datetime import datetime
import numpy as np
import scipy
import hyperopt as ho
from hyperopt.pyll.base import Apply as hoApply
np.random.seed(1234)
import pprint
from matplotlib import pyplot as plt
import matplotlib.image as mpimg
import matplotlib.ticker as plticker

tab10 = plt.get_cmap("tab10")
plt.rcParams.update({'font.size': 18})

from typing import Optional

from sklearn.linear_model import LinearRegression
from sklearn.ensemble import RandomForestRegressor, ExtraTreesRegressor, HistGradientBoostingRegressor


import sys
from qolmat.benchmark import comparator, missing_patterns, hyperparameters
from qolmat.benchmark.metrics import kl_divergence
from qolmat.imputations import imputers
from qolmat.utils import data, utils, plot

```

### **I. Load data**


The dataset `Beijing` is the Beijing Multi-Site Air-Quality Data Set. It consists in hourly air pollutants data from 12 chinese nationally-controlled air-quality monitoring sites and is available at https://archive.ics.uci.edu/ml/machine-learning-databases/00501/.
This dataset only contains numerical vairables.

```python
df_data = data.get_data_corrupted("Beijing", ratio_masked=.2, mean_size=120)
cols_to_impute = ["TEMP", "PRES"]
```

The dataset `Artificial` is designed to have a sum of a periodical signal, a white noise and some outliers.

```python
df_data
```

Let's take a look at variables to impute. We only consider a station, Aotizhongxin.
Time series display seasonalities (roughly 12 months).

```python
n_stations = len(df_data.groupby("station").size())
n_cols = len(cols_to_impute)
```

```python
fig = plt.figure(figsize=(10 * n_stations, 3 * n_cols))
for i_station, (station, df) in enumerate(df_data.groupby("station")):
    df_station = df_data.loc[station]
    for i_col, col in enumerate(cols_to_impute):
        fig.add_subplot(n_cols, n_stations, i_col * n_stations + i_station + 1)
        plt.plot(df_station[col], '.', label=station)
        # break
        plt.ylabel(col)
        plt.xticks(rotation=15)
        if i_col == 0:
            plt.title(station)
        if i_col != n_cols - 1:
            plt.xticks([], [])
plt.show()
```

### **II. Imputation methods**


This part is devoted to the imputation methods. The idea is to try different algorithms and compare them.

<u>**Methods**</u>:
All presented methods are group-wise: here each station is imputed independently. For example ImputerMean computes the mean of each variable in each station and uses the result for imputation; ImputerInterpolation interpolates termporal signals corresponding to each variable on each station.

<u>**Hyperparameters' search**</u>:
Some methods require hyperparameters. The user can directly specify them, or rather determine them through an optimization step using the `search_params` dictionary. The keys are the imputation method's name and the values are a dictionary specifying the minimum, maximum or list of categories and type of values (Integer, Real, Category or a dictionary indexed by the variable names) to search.
In pratice, we rely on a cross validation to find the best hyperparams values minimizing an error reconstruction.

```python
ratio_masked = 0.1
```

```python
dict_config_opti = {}

imputer_mean = imputers.ImputerMean(groups=("station",))
imputer_median = imputers.ImputerMedian(groups=("station",))
imputer_mode = imputers.ImputerMode(groups=("station",))
imputer_locf = imputers.ImputerLOCF(groups=("station",))
imputer_nocb = imputers.ImputerNOCB(groups=("station",))
imputer_interpol = imputers.ImputerInterpolation(groups=("station",), method="linear")
imputer_spline = imputers.ImputerInterpolation(groups=("station",), method="spline", order=2)
imputer_shuffle = imputers.ImputerShuffle(groups=("station",))
imputer_residuals = imputers.ImputerResiduals(groups=("station",), period=365, model_tsa="additive", extrapolate_trend="freq", method_interpolation="linear")

imputer_rpca = imputers.ImputerRPCA(groups=("station",), columnwise=False, max_iterations=500, tau=2, lam=0.05)
imputer_rpca_opti = imputers.ImputerRPCA(groups=("station",), columnwise=False, max_iterations=256)
dict_config_opti["RPCA_opti"] = {
    "tau": ho.hp.uniform("tau", low=.5, high=5),
    "lam": ho.hp.uniform("lam", low=.1, high=1),
}
imputer_rpca_opticw = imputers.ImputerRPCA(groups=("station",), columnwise=False, max_iterations=256)
dict_config_opti["RPCA_opticw"] = {
    "tau/TEMP": ho.hp.uniform("tau/TEMP", low=.5, high=5),
    "tau/PRES": ho.hp.uniform("tau/PRES", low=.5, high=5),
    "lam/TEMP": ho.hp.uniform("lam/TEMP", low=.1, high=1),
    "lam/PRES": ho.hp.uniform("lam/PRES", low=.1, high=1),
}

imputer_ou = imputers.ImputerEM(groups=("station",), model="multinormal", method="sample", max_iter_em=34, n_iter_ou=15, dt=1e-3)
imputer_tsou = imputers.ImputerEM(groups=("station",), model="VAR1", method="sample", max_iter_em=34, n_iter_ou=15, dt=1e-3)
imputer_tsmle = imputers.ImputerEM(groups=("station",), model="VAR1", method="mle", max_iter_em=100, n_iter_ou=15, dt=1e-3)


imputer_knn = imputers.ImputerKNN(groups=("station",), n_neighbors=10)
imputer_mice = imputers.ImputerMICE(groups=("station",), estimator=LinearRegression(), sample_posterior=False, max_iter=100)
imputer_regressor = imputers.ImputerRegressor(groups=("station",), estimator=LinearRegression())
```

```python
generator_holes = missing_patterns.EmpiricalHoleGenerator(n_splits=2, groups=("station",), subset=cols_to_impute, ratio_masked=ratio_masked)
```

<<<<<<< HEAD
```python jupyter={"outputs_hidden": true}
dict_config_opti = {
    "tau": ho.hp.uniform("tau", low=.5, high=5),
    "lam": ho.hp.uniform("lam", low=.1, high=1),
}
imputer_rpca_opti = imputers.ImputerRPCA(groups=("station",), columnwise=False, max_iterations=256)
imputer_rpca_opti = hyperparameters.optimize(
    imputer_rpca_opti,
    df_data,
    generator = generator_holes,
    metric="mae",
    max_evals=10,
    dict_spaces=dict_config_opti
)
# imputer_rpca_opti.params_optim = hyperparams_opti
```

```python
dict_config_opti2 = {
    "tau/TEMP": ho.hp.uniform("tau/TEMP", low=.5, high=5),
    "tau/PRES": ho.hp.uniform("tau/PRES", low=.5, high=5),
    "lam/TEMP": ho.hp.uniform("lam/TEMP", low=.1, high=1),
    "lam/PRES": ho.hp.uniform("lam/PRES", low=.1, high=1),
}
imputer_rpca_opti2 = imputers.ImputerRPCA(groups=("station",), columnwise=True, max_iterations=256)
imputer_rpca_opti2 = hyperparameters.optimize(
    imputer_rpca_opti2,
    df_data,
    generator = generator_holes,
    metric="mae",
    max_evals=10,
    dict_spaces=dict_config_opti2
)
```

=======
>>>>>>> 561ddbe6
```python
dict_imputers = {
    "mean": imputer_mean,
    # "median": imputer_median,
    # "mode": imputer_mode,
    "interpolation": imputer_interpol,
    # "spline": imputer_spline,
    "shuffle": imputer_shuffle,
    # "residuals": imputer_residuals,
    # "OU": imputer_ou,
    "TSOU": imputer_tsou,
    "TSMLE": imputer_tsmle,
    "RPCA": imputer_rpca,
    "RPCA_opti": imputer_rpca_opti,
    # "RPCA_opticw": imputer_rpca_opti2,
    # "locf": imputer_locf,
    # "nocb": imputer_nocb,
    # "knn": imputer_knn,
    # "ols": imputer_regressor,
    # "mice_ols": imputer_mice,
}
n_imputers = len(dict_imputers)
```

In order to compare the methods, we $i)$ artificially create missing data (for missing data mechanisms, see the docs); $ii)$ then impute it using the different methods chosen and $iii)$ calculate the reconstruction error. These three steps are repeated a number of times equal to `n_splits`. For each method, we calculate the average error and compare the final errors.

<p align="center">
    <img src="../../docs/images/comparator.png"  width=50% height=50%>
</p>



Concretely, the comparator takes as input a dataframe to impute, a proportion of nan to create, a dictionary of imputers (those previously mentioned), a list with the columns names to impute, a generator of holes specifying the type of holes to create and the search dictionary search_params for hyperparameter optimization.

Note these metrics compute reconstruction errors; it tells nothing about the distances between the "true" and "imputed" distributions.

```python
metrics = ["mae", "wmape", "KL_columnwise", "ks_test", "dist_corr_pattern"]
comparison = comparator.Comparator(
    dict_imputers,
    cols_to_impute,
    generator_holes = generator_holes,
<<<<<<< HEAD
    metrics=metrics,
=======
    metrics=["mae", "wmape", "KL_columnwise", "ks_test", "dist_corr_pattern"],
>>>>>>> 561ddbe6
    max_evals=10,
    dict_config_opti=dict_config_opti,
)
results = comparison.compare(df_data)
results
```

```python
<<<<<<< HEAD
n_metrics = len(metrics)
fig = plt.figure(figsize=(24, 4 * n_metrics))
for i, metric in enumerate(metrics):
    fig.add_subplot(n_metrics, 1, i + 1)
    df = results.loc[metric]
    if "All" in df.index:
        plt.bar(df.loc["All"].index, height=df.loc["All"])
    else:
        plot.multibar(df, decimals=1)
    plt.ylabel(metric)
=======
df_plot = results.loc["KL_columnwise",'TEMP']
plt.barh(df_plot.index, df_plot, color=tab10(0))
plt.title('TEMP')
plt.xlabel("KL")
plt.show()

df_plot = results.loc["KL_columnwise",'PRES']
plt.barh(df_plot.index, df_plot, color=tab10(0))
plt.title('PRES')
plt.xlabel("KL")
plt.show()
```

```python
fig = plt.figure(figsize=(24, 8))
fig.add_subplot(2, 1, 1)
plot.multibar(results.loc["mae"], decimals=1)
plt.ylabel("mae")

fig.add_subplot(2, 1, 2)
plot.multibar(results.loc["dist_corr_pattern"], decimals=2)
plt.ylabel("dist_corr_pattern")
>>>>>>> 561ddbe6

plt.savefig("figures/imputations_benchmark_errors.png")
plt.show()
```

### **III. Comparison of methods**


We now run just one time each algorithm on the initial corrupted dataframe and compare the different performances through multiple analysis.

```python
df_plot = df_data[cols_to_impute]
```

```python
dfs_imputed = {name: imp.fit_transform(df_plot) for name, imp in dict_imputers.items()}
```

```python
station = df_plot.index.get_level_values("station")[0]
df_station = df_plot.loc[station]
dfs_imputed_station = {name: df_plot.loc[station] for name, df_plot in dfs_imputed.items()}
```

Let's look at the imputations.
When the data is missing at random, imputation is easier. Missing block are more challenging.

```python
for col in cols_to_impute:
    fig, ax = plt.subplots(figsize=(10, 3))
    values_orig = df_station[col]

    plt.plot(values_orig, ".", color='black', label="original")

    for ind, (name, model) in enumerate(list(dict_imputers.items())):
        values_imp = dfs_imputed_station[name][col].copy()
        values_imp[values_orig.notna()] = np.nan
        plt.plot(values_imp, ".", color=tab10(ind), label=name, alpha=1)
    plt.ylabel(col, fontsize=16)
    plt.legend(loc=[1, 0], fontsize=18)
    loc = plticker.MultipleLocator(base=2*365)
    ax.xaxis.set_major_locator(loc)
    ax.tick_params(axis='both', which='major', labelsize=17)
    plt.show()

```

```python
# plot.plot_imputations(df_station, dfs_imputed_station)

n_columns = len(cols_to_impute)
n_imputers = len(dict_imputers)

fig = plt.figure(figsize=(12 * n_imputers, 4 * n_columns))
i_plot = 1
for i_col, col in enumerate(cols_to_impute):
    for name_imputer, df_imp in dfs_imputed_station.items():

        fig.add_subplot(n_columns, n_imputers, i_plot)
        values_orig = df_station[col]

        values_imp = df_imp[col].copy()
        values_imp[values_orig.notna()] = np.nan
        plt.plot(values_imp, marker="o", color=tab10(0), label=name_imputer, alpha=1)
        plt.plot(values_orig, color='black', marker="o", label="original")
        plt.ylabel(col, fontsize=16)
        if i_plot % n_columns == 1:
            plt.legend(loc=[1, 0], fontsize=18)
        plt.xticks(rotation=15)
        if i_col == 0:
            plt.title(name_imputer)
        if i_col != n_columns - 1:
            plt.xticks([], [])
        loc = plticker.MultipleLocator(base=2*365)
        ax.xaxis.set_major_locator(loc)
        ax.tick_params(axis='both', which='major')
        # plt.xlim(datetime(2019, 2, 1), datetime(2019, 3, 1))
        i_plot += 1
plt.savefig("figures/imputations_benchmark.png")
plt.show()

```

## (Optional) Neuronal Network Model


In this section, we present an MLP model of data imputation using Keras, which can be installed using a "pip install tensorflow".

```python
from qolmat.imputations import imputers_pytorch
try:
    import torch.nn as nn
except ModuleNotFoundError:
    raise PyTorchExtraNotInstalled
```

For the MLP model, we work on a dataset that corresponds to weather data with missing values. We add missing MCAR values on the features "TEMP", "PRES" and other features with NaN values. The goal is impute the missing values for the features "TEMP" and "PRES" by a Deep Learning method. We add features to take into account the seasonality of the data set and a feature for the station name

```python
df = data.get_data("Beijing")
cols_to_impute = ["TEMP", "PRES"]
cols_with_nans = list(df.columns[df.isna().any()])
df_data = data.add_datetime_features(df)
df_data[cols_with_nans + cols_to_impute] = data.add_holes(pd.DataFrame(df_data[cols_with_nans + cols_to_impute]), ratio_masked=.1, mean_size=120)
df_data
```

For the example, we use a simple MLP model with 3 layers of neurons.
Then we train the model without taking a group on the stations

```python
estimator = nn.Sequential(
        nn.Linear(np.sum(df_data.isna().sum()==0), 256),
        nn.ReLU(),
        nn.Linear(256, 128),
        nn.ReLU(),
        nn.Linear(128, 64),
        nn.ReLU(),
        nn.Linear(64, 1)
    )
# imputers_pytorch.build_mlp_example(input_dim=np.sum(df_data.isna().sum()==0), list_num_neurons=[256,128,64])
dict_imputers["MLP"] = imputer_mlp = imputers_pytorch.ImputerRegressorPyTorch(estimator=estimator, groups=['station'], handler_nan = "column", epochs=500)
```

We can re-run the imputation model benchmark as before.
```python tags=[]
generator_holes = missing_patterns.EmpiricalHoleGenerator(n_splits=2, groups=["station"], subset=cols_to_impute, ratio_masked=ratio_masked)

comparison = comparator.Comparator(
    dict_imputers,
    cols_to_impute,
    generator_holes = generator_holes,
    metrics=["mae", "wmape", "KL_columnwise", "ks_test"],
    max_evals=10,
    dict_config_opti=dict_config_opti,
)
results = comparison.compare(df_data)
results
```
```python jupyter={"source_hidden": true} tags=[]
df_plot = df_data
dfs_imputed = {name: imp.fit_transform(df_plot) for name, imp in dict_imputers.items()}
station = df_plot.index.get_level_values("station")[0]
df_station = df_plot.loc[station]
dfs_imputed_station = {name: df_plot.loc[station] for name, df_plot in dfs_imputed.items()}
```

```python jupyter={"source_hidden": true} tags=[]
for col in cols_to_impute:
    fig, ax = plt.subplots(figsize=(10, 3))
    values_orig = df_station[col]

    plt.plot(values_orig, ".", color='black', label="original")

    for ind, (name, model) in enumerate(list(dict_imputers.items())):
        values_imp = dfs_imputed_station[name][col].copy()
        values_imp[values_orig.notna()] = np.nan
        plt.plot(values_imp, ".", color=tab10(ind), label=name, alpha=1)
    plt.ylabel(col, fontsize=16)
    plt.legend(loc=[1, 0], fontsize=18)
    loc = plticker.MultipleLocator(base=2*365)
    ax.xaxis.set_major_locator(loc)
    ax.tick_params(axis='both', which='major', labelsize=17)
    plt.show()
```

```python
n_columns = len(df_plot.columns)
n_imputers = len(dict_imputers)

fig = plt.figure(figsize=(8 * n_imputers, 6 * n_columns))
i_plot = 1
for i_col, col in enumerate(df_plot):
    for name_imputer, df_imp in dfs_imputed_station.items():

        fig.add_subplot(n_columns, n_imputers, i_plot)
        values_orig = df_station[col]

        plt.plot(values_orig, ".", color='black', label="original")

        values_imp = df_imp[col].copy()
        values_imp[values_orig.notna()] = np.nan
        plt.plot(values_imp, ".", color=tab10(0), label=name_imputer, alpha=1)
        plt.ylabel(col, fontsize=16)
        if i_plot % n_columns == 1:
            plt.legend(loc=[1, 0], fontsize=18)
        plt.xticks(rotation=15)
        if i_col == 0:
            plt.title(name_imputer)
        if i_col != n_columns - 1:
            plt.xticks([], [])
        loc = plticker.MultipleLocator(base=2*365)
        ax.xaxis.set_major_locator(loc)
        ax.tick_params(axis='both', which='major')
        i_plot += 1
plt.savefig("figures/imputations_benchmark.png")
plt.show()
```

## Covariance


We first check the covariance. We simply plot one variable versus one another.
One observes the methods provide similar visual resuls: it's difficult to compare them based on this criterion.

```python
fig = plt.figure(figsize=(6 * n_imputers, 6 * n_columns))
i_plot = 1
for i, col in enumerate(cols_to_impute[:-1]):
    for i_imputer, (name_imputer, df_imp) in enumerate(dfs_imputed.items()):
        ax = fig.add_subplot(n_columns, n_imputers, i_plot)
        plot.compare_covariances(df_plot, df_imp, col, cols_to_impute[i+1], ax, color=tab10(i_imputer), label=name_imputer)
        ax.set_title(f"imputation method: {name_imputer}", fontsize=20)
        i_plot += 1
        ax.legend()
plt.show()
```

## Auto-correlation


We are now interested in th eauto-correlation function (ACF). As seen before, time series display seaonal patterns.
[Autocorrelation](https://en.wikipedia.org/wiki/Autocorrelation) is the correlation of a signal with a delayed copy of itself as a function of delay. Informally, it is the similarity between observations of a random variable as a function of the time lag between them.

The idea is the AFC to be similar between the original dataset and the imputed one.
Fot the TEMP variable, one sees the good reconstruction for all the algorithms.
On th econtrary, for the PRES variable, all methods overestimates the autocorrelation of the variables, especially the RPCA one.
Finally, for the DEWP variable, the methods cannot impute to obtain a behavior close to the original: the autocorrelation decreases to linearly.

```python
n_columns = len(df_plot.columns)
n_imputers = len(dict_imputers)

fig = plt.figure(figsize=(6 * n_columns, 6))
for i_col, col in enumerate(df_plot):
    ax = fig.add_subplot(1, n_columns, i_col + 1)
    for name_imputer, df_imp in dfs_imputed_station.items():

        acf = utils.acf(df_imp[col])
        plt.plot(acf, label=name_imputer)
    values_orig = df_station[col]
    acf = utils.acf(values_orig)
    plt.plot(acf, color="black", lw=2, ls="--", label="original")
    plt.legend()

plt.savefig("figures/acf.png")
plt.show()

```

```python

```<|MERGE_RESOLUTION|>--- conflicted
+++ resolved
@@ -156,7 +156,6 @@
 generator_holes = missing_patterns.EmpiricalHoleGenerator(n_splits=2, groups=("station",), subset=cols_to_impute, ratio_masked=ratio_masked)
 ```
 
-<<<<<<< HEAD
 ```python jupyter={"outputs_hidden": true}
 dict_config_opti = {
     "tau": ho.hp.uniform("tau", low=.5, high=5),
@@ -192,8 +191,6 @@
 )
 ```
 
-=======
->>>>>>> 561ddbe6
 ```python
 dict_imputers = {
     "mean": imputer_mean,
@@ -236,11 +233,7 @@
     dict_imputers,
     cols_to_impute,
     generator_holes = generator_holes,
-<<<<<<< HEAD
     metrics=metrics,
-=======
-    metrics=["mae", "wmape", "KL_columnwise", "ks_test", "dist_corr_pattern"],
->>>>>>> 561ddbe6
     max_evals=10,
     dict_config_opti=dict_config_opti,
 )
@@ -249,7 +242,6 @@
 ```
 
 ```python
-<<<<<<< HEAD
 n_metrics = len(metrics)
 fig = plt.figure(figsize=(24, 4 * n_metrics))
 for i, metric in enumerate(metrics):
@@ -260,30 +252,6 @@
     else:
         plot.multibar(df, decimals=1)
     plt.ylabel(metric)
-=======
-df_plot = results.loc["KL_columnwise",'TEMP']
-plt.barh(df_plot.index, df_plot, color=tab10(0))
-plt.title('TEMP')
-plt.xlabel("KL")
-plt.show()
-
-df_plot = results.loc["KL_columnwise",'PRES']
-plt.barh(df_plot.index, df_plot, color=tab10(0))
-plt.title('PRES')
-plt.xlabel("KL")
-plt.show()
-```
-
-```python
-fig = plt.figure(figsize=(24, 8))
-fig.add_subplot(2, 1, 1)
-plot.multibar(results.loc["mae"], decimals=1)
-plt.ylabel("mae")
-
-fig.add_subplot(2, 1, 2)
-plot.multibar(results.loc["dist_corr_pattern"], decimals=2)
-plt.ylabel("dist_corr_pattern")
->>>>>>> 561ddbe6
 
 plt.savefig("figures/imputations_benchmark_errors.png")
 plt.show()
