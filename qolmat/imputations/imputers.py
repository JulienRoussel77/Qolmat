import sys
<<<<<<< HEAD
import warnings
from typing import Callable, Dict, List, Optional, Union, Any
=======
from typing import Dict, List, Optional, Union
>>>>>>> 6affb53c

import sklearn.neighbors._base

sys.modules["sklearn.neighbors.base"] = sklearn.neighbors._base


import numpy as np
import pandas as pd
from sklearn.experimental import enable_iterative_imputer
from sklearn.impute import IterativeImputer, KNNImputer
from sklearn.impute._base import _BaseImputer
from statsmodels.tsa import seasonal as tsa_seasonal

from qolmat.benchmark import utils
from qolmat.imputations import em_sampler
from qolmat.imputations.rpca.rpca_noisy import RPCANoisy
from qolmat.imputations.rpca.rpca_pcp import RPCAPCP


class Imputer(_BaseImputer):
    def __init__(self, groups: List[str] = [], columnwise: bool = False, hyperparams: Dict = {}):
        self.hyperparams_user = hyperparams
        self.hyperparams_optim: Dict = {}
        self.hyperparams_local: Dict = {}
        self.groups = groups
        self.columnwise = columnwise

    def fit_transform(self, df: pd.DataFrame) -> pd.DataFrame:
        """
        Fit/transform to impute with RPCA methods

        Parameters
        ----------
        df : pd.DataFrame
            dataframe to impute

        Returns
        -------
        pd.DataFrame
            imputed dataframe
        """
        if not isinstance(df, pd.DataFrame):
            raise ValueError("Input has to be a pandas.DataFrame.")

        hyperparams = self.hyperparams_user.copy()
        hyperparams.update(self.hyperparams_optim)
        cols_with_nans = df.columns[df.isna().any()]
        if self.columnwise:

            # imputed = pd.DataFrame(index=df.index, columns=df.columns)
            df_imputed = df.copy()

            for col in cols_with_nans:
                self.hyperparams_element = {}
                for hyperparam, value in hyperparams.items():
                    if isinstance(value, dict):
                        value = value[col]
                    self.hyperparams_element[hyperparam] = value

                df_imputed[col] = self.impute_element(df[[col]])

        else:
            self.hyperparams_element = hyperparams
            df_imputed = self.impute_element(df)

        if df_imputed.isna().any().any():
            raise AssertionError("Result of imputation contains NaN!")

        return df_imputed

    def fit_transform_fallback(self, df: pd.DataFrame) -> pd.DataFrame:
        return df.fillna("median")

    def impute_element(self, df: pd.DataFrame) -> pd.DataFrame:
        if not isinstance(df, pd.DataFrame):
            raise ValueError("Input has to be a pandas.DataFrame.")
        df = df.copy()
        if self.groups:

            groupby = utils.custom_groupby(df, self.groups)
            imputation_values = groupby.apply(self.fit_transform_element)
        else:
            imputation_values = self.fit_transform_element(df)

        df = df.fillna(imputation_values)
        # # fill na by applying imputation method without groups
        # if df.isna().any().any():
        #     imputation_values = self.fit_transform_fallback(df)
        #     df = df.fillna(imputation_values)

        return df


class ImputerMean(Imputer):
    """
    This class implements the implementation by the mean of each column

    Examples
    --------
    >>> import numpy as np
    >>> import pandas as pd
    >>> from qolmat.imputations.models import ImputeByMean
    >>> imputor = ImputeByMean()
    >>> df = pd.DataFrame(data=[[1, 1, 1, 1],
    >>>                        [np.nan, np.nan, np.nan, np.nan],
    >>>                        [1, 2, 2, 5], [2, 2, 2, 2]],
    >>>                         columns=["var1", "var2", "var3", "var4"])
    >>> imputor.fit_transform(df)
    """

    def __init__(
        self,
        groups: List[str] = [],
    ) -> None:
        super().__init__(groups=groups, columnwise=True)
        self.fit_transform_element = pd.DataFrame.mean


class ImputerMedian(Imputer):
    """
    This class implements the implementation by the median of each column

    Examples
    --------
    >>> import numpy as np
    >>> import pandas as pd
    >>> from qolmat.imputations.models import ImputeByMedian
    >>> imputor = ImputeByMedian()
    >>> df = pd.DataFrame(data=[[1, 1, 1, 1],
    >>>                         [np.nan, np.nan, np.nan, np.nan],
    >>>                         [1, 2, 2, 5], [2, 2, 2, 2]],
    >>>                         columns=["var1", "var2", "var3", "var4"])
    >>> imputor.fit_transform(df)
    """

    def __init__(
        self,
        groups: List[str] = [],
    ) -> None:
        super().__init__(groups=groups, columnwise=True)
        self.fit_transform_element = pd.DataFrame.median


class ImputerMode(Imputer):
    """
    This class implements the implementation by the mode of each column

    Examples
    --------
    >>> import numpy as np
    >>> import pandas as pd
    >>> from qolmat.imputations.models import ImputeByMode
    >>> imputor = ImputeByMode()
    >>> df = pd.DataFrame(data=[[1, 1, 1, 1],
    >>>                        [np.nan, np.nan, np.nan, np.nan],
    >>>                        [1, 2, 2, 5], [2, 2, 2, 2]],
    >>>                        columns=["var1", "var2", "var3", "var4"])
    >>> imputor.fit_transform(df)
    """

    def __init__(
        self,
        groups: List[str] = [],
    ) -> None:
        super().__init__(groups=groups, columnwise=True)
        self.fit_transform_element = lambda df: df.mode().iloc[0]


class ImputerShuffle(Imputer):
    """
    This class implements the imputation by a random value (from the observed ones) of each column

    Examples
    --------
    >>> import numpy as np
    >>> import pandas as pd
    >>> from qolmat.imputations.models import ImputeRandom
    >>> imputor = ImputeRandom()
    >>> df = pd.DataFrame(data=[[1, 1, 1, 1],
    >>>                        [np.nan, np.nan, np.nan, np.nan],
    >>>                        [1, 2, 2, 5], [2, 2, 2, 2]],
    >>>                        columns=["var1", "var2", "var3", "var4"])
    >>> imputor.fit_transform(df)
    """

    def __init__(
        self,
        groups: List[str] = [],
    ) -> None:
        super().__init__(groups=groups, columnwise=True)

    def fit_transform_element(self, df):
        n_missing = df.isna().sum().sum()
        if df.isna().all().all():
            return df
        name = df.columns[0]
        values = df[name]
        values_notna = values.dropna()
        samples = np.random.choice(values_notna, n_missing, replace=True)
        values[values.isna()] = samples
        df_imputed = values.to_frame()
        return df_imputed


class ImputerLOCF(Imputer):
    """
    This class implements a forward imputation, column wise

    Examples
    --------
    >>> import numpy as np
    >>> import pandas as pd
    >>> from qolmat.imputations.models import ImputeLOCF
    >>> imputor = ImputeLOCF()
    >>> df = pd.DataFrame(data=[[np.nan, np.nan, np.nan, np.nan],
    >>>                        [1, 1, 1, 1],
    >>>                        [np.nan, np.nan, np.nan, np.nan],
    >>>                        [1, 2, 2, 5],
    >>>                        [2, 2, 2, 2]],
    >>>                         columns=["var1", "var2", "var3", "var4"])
    >>> imputor.fit_transform(df)
    """

    def __init__(
        self,
        groups: List[str] = [],
    ) -> None:
        super().__init__(groups=groups, columnwise=True)

    def fit_transform_element(self, df: pd.DataFrame) -> pd.DataFrame:
        """
        Fit/transform by imputing missing values by carrying the last observation forward.
        If the first observation is missing, it is imputed by a NOCB
        """
        df_out = df.copy()
        for col in df:
            df_out[col] = pd.Series.shift(df[col], 1).ffill().bfill()
        return df_out


class ImputerNOCB(Imputer):
    """
    This class implements a backawrd imputation, column wise

    Examples
    --------
    >>> import numpy as np
    >>> import pandas as pd
    >>> from qolmat.imputations.models import ImputeNOCB
    >>> imputor = ImputeNOCB()
    >>> df = pd.DataFrame(data=[[1, 1, 1, 1],
    >>>                        [np.nan, np.nan, np.nan, np.nan],
    >>>                        [1, 2, 2, 5], [2, 2, 2, 2]],
    >>>                        columns=["var1", "var2", "var3", "var4"])
    >>> imputor.fit_transform(df)
    """

    def __init__(
        self,
        groups: List[str] = [],
    ) -> None:
        super().__init__(groups=groups, columnwise=True)

    def fit_transform_element(self, df: pd.DataFrame) -> pd.DataFrame:
        """
        Fit/transform by imputing missing values by carrying the next observation backward.
        If the last observation is missing, it is imputed by the median of the series
        """
        df_out = df.copy()
        for col in df:
            df_out[col] = pd.Series.shift(df[col], 1).bfill().ffill()
        return df_out


class ImputerInterpolation(Imputer):
    """
    This class implements a way to impute using some interpolation strategies
    suppoted by pd.Series.interpolate, such as "linear", "slinear", "quadratic", ...
    By default, linear interpolation.
    As for pd.Series.interpolate, if "method" is "spline" or "polynomial",
    an "order" has to be passed.

    Parameters
    ----------
    method : Optional[str] = "linear"
        name of the method for interpolation: "linear", "cubic", "spline", "slinear", ...
        see pd.Series.interpolate for more example.
        By default, the value is set to "linear".
    order : Optional[int]
        order for the spline interpolation

    Examples
    --------
    >>> import numpy as np
    >>> from qolmat.imputations.models import ImputeByInterpolation
    >>> imputor = ImputeByInterpolation(method="spline", order=2)
    >>> df = pd.DataFrame(data=[[1, 1, 1, 1],
    >>>                        [np.nan, np.nan, np.nan, np.nan],
    >>>                        [1, 2, 2, 5], [2, 2, 2, 2]],
    >>>                        columns=["var1", "var2", "var3", "var4"])
    >>> imputor.fit_transform(df)
    """

    def __init__(
        self,
        groups: List[str] = [],
        method: str = "linear",
        order: int = 1,
        col_time: Optional[str] = None,
    ) -> None:
        super().__init__(groups=groups, columnwise=True)
        self.method = method
        self.order = order
        self.col_time = col_time

    def fit_transform_element(self, df: pd.DataFrame) -> pd.DataFrame:
        index = df.index
        if self.col_time is None:
            df = df.reset_index(drop=True)
        else:
            df.index = df.index.get_level_values(self.col_time)
        df_imputed = df.interpolate(method=self.method, order=self.order)
        df_imputed = df_imputed.ffill().bfill()
        df_imputed.index = index
        return df_imputed


class ImputerResiduals(Imputer):
    """
    This class implements an imputation on residuals.
    The series are de-seasonalised, residuals are imputed, then residuals are re-seasonalised.

    Parameters
    ----------
    period : int
        Period of the series. Must be used if x is not a pandas object or if
        the index of x does not have  a frequency. Overrides default
        periodicity of x if x is a pandas object with a timeseries index.
    model : Optional[str]
        Type of seasonal component "additive" or "multiplicative". Abbreviations are accepted.
        By default, the value is set to "additive"
    extrapolate_trend : int or 'freq', optional
        If set to > 0, the trend resulting from the convolution is
        linear least-squares extrapolated on both ends (or the single one
        if two_sided is False) considering this many (+1) closest points.
        If set to 'freq', use `freq` closest points. Setting this parameter
        results in no NaN values in trend or resid components.
    method_interpolation : str
        methof for the residuals interpolation

    Examples
    --------
    >>> import numpy as np
    >>> import pandas as pd
    >>> from qolmat.imputations.models import ImputeOnResiduals
    >>> df = pd.DataFrame(index=pd.date_range('2015-01-01','2020-01-01'))
    >>> mean = 5
    >>> offset = 10
    >>> df['y'] = np.cos(df.index.dayofyear/365*2*np.pi - np.pi)*mean + offset
    >>> trend = 5
    >>> df['y'] = df['y'] + trend*np.arange(0,df.shape[0])/df.shape[0]
    >>> noise_mean = 0
    >>> noise_var = 2
    >>> df['y'] = df['y'] + np.random.normal(noise_mean, noise_var, df.shape[0])
    >>> np.random.seed(100)
    >>> mask = np.random.choice([True, False], size=df.shape)
    >>> df = df.mask(mask)
    >>> imputor = ImputeOnResiduals(period=365, model="additive")
    >>> imputor.fit_transform(df)
    """

    def __init__(
        self,
        groups: List[str] = [],
        period: int = None,
        model_tsa: Optional[str] = "additive",
        extrapolate_trend: Optional[Union[int, str]] = "freq",
        method_interpolation: Optional[str] = "linear",
    ):
        super().__init__(groups=groups, columnwise=True)
        self.model_tsa = model_tsa
        self.period = period
        self.extrapolate_trend = extrapolate_trend
        self.method_interpolation = method_interpolation

    def fit_transform_element(self, df: pd.DataFrame) -> pd.DataFrame:
        """
        Fit/transform missing values on residuals.
        """
        if len(df.columns) != 1:
            raise AssertionError(
                "Function ImputerResiduals.fit_transform_element expects a dataframe df with one column"
            )
        name = df.columns[0]
        df = df[name]
        if df.isna().all():
            return np.nan
        result = tsa_seasonal.seasonal_decompose(
            df.interpolate().bfill().ffill(),
            model=self.model_tsa,
            period=self.period,
            extrapolate_trend=self.extrapolate_trend,
        )

        residuals = result.resid

        residuals[df.isna()] = np.nan
        residuals = residuals.interpolate(method=self.method_interpolation).ffill().bfill()
        df_result = pd.DataFrame({name: result.seasonal + result.trend + residuals})

        return df_result


class ImputerKNN(Imputer):
    """
    This class implements an imputation by the k-nearest neighbors, column wise

    Parameters
    ----------
    k : int
        number of nearest neighbors

    Examples
    --------
    >>> import numpy as np
    >>> import pandas as pd
    >>> from qolmat.imputations.models import ImputeKNN
    >>> imputor = ImputeKNN(k=2)
    >>> df = pd.DataFrame(data=[[1, 1, 1, 1],
    >>>                        [np.nan, np.nan, np.nan, np.nan],
    >>>                        [1, 2, 2, 5], [2, 2, 2, 2]],
    >>>                        columns=["var1", "var2", "var3", "var4"])
    >>> imputor.fit_transform(df)
    """

    def __init__(
        self,
        n_neighbors: int = 5,
        weights: str = "distance",
        **hyperparams,
    ) -> None:
        super().__init__(columnwise=False, hyperparams=hyperparams)
        self.n_neighbors = n_neighbors
        self.weights = weights

    def fit_transform_element(self, df: pd.DataFrame) -> pd.DataFrame:
        """
        Fit/transform by imputing missing values with the KNN method.

        Parameters
        ----------
        signal : pd.DataFrame
            DataFrame to impute

        Returns
        -------
        pd.DataFrame
            imputed DataFrame
        """
        if not isinstance(df, pd.DataFrame):
            raise ValueError("Input has to be a pandas.DataFrame.")

        imputer = KNNImputer(
            n_neighbors=self.n_neighbors,
            weights=self.weights,
            metric="nan_euclidean",
        )
        results = imputer.fit_transform(df)
        return pd.DataFrame(data=results, columns=df.columns, index=df.index)


class ImputerMICE(Imputer):
    """
    This class implements an iterative imputer in the multivariate case.
    It imputes each Series within a DataFrame multiple times using an iteration of fits
    and transformations to reach a stable state of imputation each time.
    It uses sklearn.impute.IterativeImputer, see the docs for more information about the arguments.

    Parameters
    ----------
    estimator : Optional[] = LinearRegression()
        estimator for imputing a column based on the other
    sample_posterior : Optional[bool] = False
        By default, the value is set to False
    max_iter : Optional[int] = 100
        By default, the value is set to 100
    missing_values : Optional[float] = np.nan
        By default, the value is set to np.nan

    Examples
    --------
    >>> import numpy as np
    >>> import pandas as pd
    >>> from qolmat.imputations.models import ImputeMICE
    >>> from sklearn.ensemble import ExtraTreesRegressor
    >>> imputor = ImputeMICE(estimator=ExtraTreesRegressor(),
    >>>                           sample_posterior=False,
    >>>                           max_iter=100, missing_values=np.nan)
    >>> df = pd.DataFrame(data=[[1, 1, 1, 1],
    >>>                        [np.nan, np.nan, np.nan, np.nan],
    >>>                        [1, 2, 2, 5], [2, 2, 2, 2]],
    >>>                         columns=["var1", "var2", "var3", "var4"])
    >>> imputor.fit_transform(df)
    """

    def __init__(
        self,
        groups: List[str] = [],
        **hyperparams,
    ) -> None:
        super().__init__(groups=groups, columnwise=False, hyperparams=hyperparams)

    def fit_transform_element(self, df: pd.DataFrame) -> pd.DataFrame:
        """
        Fit/transform using an iterative imputer and a specific estimator

        Parameters
        ----------
        df : pd.DataFrame
            dataframe to impute

        Returns
        -------
        pd.DataFrame
            imputed dataframe
        """
        if not isinstance(df, pd.DataFrame):
            raise ValueError("Input has to be a pandas.DataFrame.")

        iterative_imputer = IterativeImputer(**self.hyperparams_element)
        res = iterative_imputer.fit_transform(df.values)
        imputed = pd.DataFrame(columns=df.columns)
        for ind, col in enumerate(imputed.columns):
            imputed[col] = res[:, ind]
        imputed.index = df.index
        return imputed


class ImputerRegressor(Imputer):
    """
    This class implements a regression imputer in the multivariate case.
    It imputes each Series with missing value within a DataFrame using the complete ones.

    Parameters
    ----------
    model :
        regression model

    Examples
    --------
    >>> import numpy as np
    >>> import pandas as pd
    >>> from qolmat.imputations.models import ImputeRegressor
    >>> from sklearn.ensemble import ExtraTreesRegressor
    >>> imputor = ImputeRegressor(model=ExtraTreesRegressor())
    >>> df = pd.DataFrame(data=[[1, 1, 1, 1],
    >>>                       [np.nan, np.nan, 2, 3],
    >>>                       [1, 2, 2, 5], [2, 2, 2, 2]],
    >>>                       columns=["var1", "var2", "var3", "var4"])
    >>> imputor.fit_transform(df)
    """

    def __init__(self, type_model, fit_on_nan: bool = False, **hyperparams):
        super().__init__(hyperparams=hyperparams)
        self.columnwise = False
        self.type_model = type_model
        self.fit_on_nan = fit_on_nan

    def fit_transform_element(self, df: pd.DataFrame) -> pd.DataFrame:
        """
        Fit/transform using a (specified) regression model

        Parameters
        ----------
        df : pd.DataFrame
            dataframe to impute

        Returns
        -------
        pd.DataFrame
            imputed dataframe
        """

        df_imputed = df.copy()

        cols_with_nans = df.columns[df.isna().any()]
        cols_without_nans = df.columns[df.notna().all()]

<<<<<<< HEAD
        if self.cols_to_impute is None:
            self.cols_to_impute = cols_with_nans
        elif not set(self.cols_to_impute).issubset(set(df.columns)):
            raise ValueError("Input has to have at least one column of cols_to_impute")
        else:
            self.cols_to_impute = list(set(self.cols_to_impute) & set(cols_with_nans))

        for col in self.cols_to_impute:
=======
        for col in cols_with_nans:
            hyperparams = {}
>>>>>>> 6affb53c
            for hyperparam, value in self.hyperparams.items():
                if isinstance(value, dict):
                    value = value[col]
                self.hyperparams[hyperparam] = value

            model = self.type_model(**self.hyperparams)

            if self.fit_on_nan:
                X = df.drop(columns=col)
            else:
                X = df[cols_without_nans].drop(columns=col)
            y = df[col]
            is_na = y.isna()
            model.fit(X[~is_na], y[~is_na])
            df_imputed.loc[is_na, col] = model.predict(X[is_na])

        return df_imputed


class ImputerStochasticRegressor(Imputer):
    """
    This class implements a stochastic regression imputer in the multivariate case.
    It imputes each Series with missing value within a DataFrame using the complete ones.

    Parameters
    ----------
    model :
        regression model

    Examples
    --------
    >>> import numpy as np
    >>> import pandas as pd
    >>> from qolmat.imputations.models import ImputeStochasticRegressor
    >>> from sklearn.ensemble import ExtraTreesRegressor
    >>> imputor = ImputeStochasticRegressor(model=ExtraTreesRegressor())
    >>> df = pd.DataFrame(data=[[1, 1, 1, 1],
    >>>                        [np.nan, np.nan, 2, 3],
    >>>                        [1, 2, 2, 5], [2, 2, 2, 2]],
    >>>                        columns=["var1", "var2", "var3", "var4"])
    >>> imputor.fit_transform(df)
    """

    def __init__(self, type_model, **hyperparams) -> None:
        super().__init__(hyperparams=hyperparams)
        self.type_model = type_model

    def fit_transform_element(self, df: pd.DataFrame) -> pd.Series:
        """
        Fit/transform using a (specified) regression model + stochastic

        Parameters
        ----------
        df : pd.DataFrame
            dataframe to impute

        Returns
        -------
        pd.DataFrame
            imputed dataframe
        """
        df_imp = df.copy()
        model = self.type_model(**self.hyperparams)
        cols_with_nans = df.columns[df.isna().any()]
        cols_without_nans = df.columns[df.notna().all()]

        if len(cols_without_nans) == 0:
            raise Exception("There must be at least one column without missing values.")

        for col in cols_with_nans:
            X = df[cols_without_nans]
            y = df[col]
            is_na = y.isna()
            model.fit(X[~is_na], y[~is_na])
            y_pred = model.predict(X)
            std_error = (y_pred[~is_na] - y[~is_na]).std()
            random_pred = np.random.normal(size=len(y), loc=y_pred, scale=std_error)
            df_imp.loc[is_na, col] = random_pred[is_na]

        return df_imp


class ImputerRPCA(Imputer):
    """
    This class implements the RPCA imputation

    Parameters
    ----------
    method : str
        name of the RPCA method:
            "PCP" for basic RPCA, bad at imputing
            "noisy" for noisy RPCA, with possible regularisations
    columnwise : bool
        for RPCA method to be applied columnwise (with reshaping of each column into an array)
        or to be applied directly on the dataframe. By default, the value is set to False.
    """

    def __init__(
        self,
        method: str = "noisy",
        groups: List[str] = [],
        columnwise: bool = False,
        **hyperparams,
    ) -> None:
        super().__init__(groups=groups, columnwise=columnwise, hyperparams=hyperparams)

        self.method = method

    def fit_transform_element(self, df: pd.DataFrame) -> pd.DataFrame:
        """
        Fit/transform to impute with RPCA methods

        Parameters
        ----------
        df : pd.DataFrame
            dataframe to impute

        Returns
        -------
        pd.DataFrame
            imputed dataframe
        """
        if not isinstance(df, pd.DataFrame):
            raise ValueError("Input has to be a pandas.DataFrame.")

        if self.method == "PCP":
            model = RPCAPCP(**self.hyperparams_element)
        elif self.method == "noisy":
            model = RPCANoisy(**self.hyperparams_element)
        else:
            raise ValueError("Argument method must be `PCP` or `noisy`!")

        X_imputed = model.fit_transform(df.values)
        df_imputed = pd.DataFrame(X_imputed, index=df.index, columns=df.columns)

        return df_imputed


class ImputeEM(Imputer):
    def __init__(
        self,
        groups: List[str] = [],
        method: Optional[str] = "multinormal",
        columnwise: bool = False,
        **hyperparams,
    ):
        super().__init__(groups=groups, columnwise=columnwise, hyperparams=hyperparams)
        self.method = method

    def fit_transform_element(self, df: pd.DataFrame) -> pd.DataFrame:
        if self.method == "multinormal":
            model = em_sampler.MultiNormalEM(**self.hyperparams_element)
        elif self.method == "VAR1":
            model = em_sampler.VAR1EM(**self.hyperparams_element)
        else:
            raise ValueError("Strategy '{strategy}' is not handled by ImputeEM!")
        X = df.values
        model.fit(X)

        X_transformed = model.transform(X)
        df_transformed = pd.DataFrame(X_transformed, columns=df.columns, index=df.index)
        return df_transformed

    # def fit(self, df):
    #     X = df.values
    #     self.model.fit(X)
    #     return self

    # def transform(self, df):
    #     X = df.values
    #     X_transformed = self.model.transform(X)
    #     df_transformed = pd.DataFrame(X_transformed, columns=df.columns, index=df.index)
    #     return df_transformed<|MERGE_RESOLUTION|>--- conflicted
+++ resolved
@@ -1,10 +1,5 @@
 import sys
-<<<<<<< HEAD
-import warnings
-from typing import Callable, Dict, List, Optional, Union, Any
-=======
 from typing import Dict, List, Optional, Union
->>>>>>> 6affb53c
 
 import sklearn.neighbors._base
 
@@ -593,25 +588,14 @@
         cols_with_nans = df.columns[df.isna().any()]
         cols_without_nans = df.columns[df.notna().all()]
 
-<<<<<<< HEAD
-        if self.cols_to_impute is None:
-            self.cols_to_impute = cols_with_nans
-        elif not set(self.cols_to_impute).issubset(set(df.columns)):
-            raise ValueError("Input has to have at least one column of cols_to_impute")
-        else:
-            self.cols_to_impute = list(set(self.cols_to_impute) & set(cols_with_nans))
-
-        for col in self.cols_to_impute:
-=======
         for col in cols_with_nans:
             hyperparams = {}
->>>>>>> 6affb53c
             for hyperparam, value in self.hyperparams.items():
                 if isinstance(value, dict):
                     value = value[col]
-                self.hyperparams[hyperparam] = value
-
-            model = self.type_model(**self.hyperparams)
+                hyperparams[hyperparam] = value
+
+            model = self.type_model(**hyperparams)
 
             if self.fit_on_nan:
                 X = df.drop(columns=col)
