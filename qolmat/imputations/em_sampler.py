from typing import Dict, List, Literal, Union

import numpy as np
import pandas as pd
import scipy
from numpy.typing import NDArray
from sklearn import utils as sku
from sklearn.base import BaseEstimator, TransformerMixin
from sklearn.preprocessing import StandardScaler
from statsmodels.tsa.api import VAR
from statsmodels.tsa.vector_ar.var_model import VARResultsWrapper

from qolmat.utils import utils


def _gradient_conjugue(A: NDArray, X: NDArray, mask: NDArray) -> NDArray:
    """
    Minimize Tr(X.T AX) by imputing missing values.
    To this aim, we compute in parallel a gradient algorithm for each data.

    Parameters
    ----------
    A : NDArray
        Matrix defining the quadratic optimization problem
    X : NDArray
        Array containing the values to optimize
    mask : NDArray
        Boolean array indicating if a value of X is a variable of the optimization

    Returns
    -------
    NDArray
        Minimized array.
    """
    cols_imputed = mask.any(axis=0)
    X_temp = X[:, cols_imputed].copy()
    mask = mask[:, cols_imputed].copy()
    n_iter = mask.sum(axis=0).max()
    X_temp[mask] = 0
    b = -A @ X_temp
    b[~mask] = 0
    xn, pn, rn = np.zeros(X_temp.shape), b, b  # Initialisation
    for n in range(n_iter + 2):
        # if np.max(np.sum(rn**2)) < tol : # Condition de sortie " usuelle "
        #     X_temp[mask_isna] = xn[mask_isna]
        #     return X_temp.transpose()
        Apn = A @ pn
        Apn[~mask] = 0
        alphan = np.sum(rn**2, axis=0) / np.sum(pn * Apn, axis=0)
        alphan[np.isnan(alphan)] = 0  # we stop updating if convergence is reached for this date
        xn, rnp1 = xn + alphan * pn, rn - alphan * Apn
        betan = np.sum(rnp1**2, axis=0) / np.sum(rn**2, axis=0)
        betan[np.isnan(betan)] = 0  # we stop updating if convergence is reached for this date
        pn, rn = rnp1 + betan * pn, rnp1

    X_temp[mask] = xn[mask]
    X_final = X.copy()
    X_final[:, cols_imputed] = X_temp

    return X_final


def fit_var_model(data: NDArray, p: int, criterion: str = "aic") -> VARResultsWrapper:
    model = VAR(data)
    result = model.fit(maxlags=p, ic=criterion)
    return result


def get_lag_p(X: NDArray, max_lag_order: int = 10, criterion: str = "aic") -> int:
    if criterion not in ["aic", "bic"]:
        raise AssertionError("Invalid criterion. `criterion` must be `aic`or `bic`.")

    best_p = 1
    best_criteria_value = float("inf")
    for p in range(1, max_lag_order + 1):
        model_result = fit_var_model(X.T, p, criterion=criterion)
        if criterion == "aic":
            criteria_value = model_result.aic
        else:
            criteria_value = model_result.bic

        if criteria_value < best_criteria_value:
            best_p = p
            best_criteria_value = criteria_value

    return best_p


class EM(BaseEstimator, TransformerMixin):
    """
    Generic class for missing values imputation through EM optimization and
    a projected Ornstein-Uhlenbeck process.

    Parameters
    ----------
    method : Literal["mle", "sample"]
        Method for imputation, choose among "mle" or "sample".
    max_iter_em : int, optional
        Maximum number of steps in the EM algorithm
    n_iter_ou : int, optional
        Number of iterations for the Gibbs sampling method (+ noise addition),
        necessary for convergence, by default 50.
    ampli : float, optional
        Whether to sample the posterior (1)
        or to maximise likelihood (0), by default 1.
    random_state : int, optional
        The seed of the pseudo random number generator to use, for reproductibility.
    dt : float
        Process integration time step, a large value increases the sample bias and can make
        the algorithm unstable, but compensates for a smaller n_iter_ou. By default, 2e-2.

    Attributes
    ----------
    X_intermediate : list
        List of pd.DataFrame giving the results of the EM process as function of the
        iteration number.

    Examples
    --------
    >>> import numpy as np
    >>> import pandas as pd
    >>> from qolmat.imputations.em_sampler import ImputeEM
    >>> imputor = ImputeEM(method="mle")
    >>> X = pd.DataFrame(data=[[1, 1, 1, 1],
    >>>                        [np.nan, np.nan, 3, 2],
    >>>                        [1, 2, 2, 1], [2, 2, 2, 2]],
    >>>                        columns=["var1", "var2", "var3", "var4"])
    >>> imputor.fit_transform(X)
    """

    def __init__(
        self,
        method: Literal["mle", "sample"] = "sample",
        max_iter_em: int = 500,
        n_iter_ou: int = 50,
        ampli: float = 1,
        random_state: Union[None, int, np.random.RandomState] = None,
        dt: float = 2e-2,
        tolerance: float = 1e-4,
        stagnation_threshold: float = 5e-3,
        stagnation_loglik: float = 2,
        period: int = 1,
        verbose: bool = False,
    ):
        if method not in ["mle", "sample"]:
            raise ValueError(f"`method` must be 'mle' or 'sample', provided value is '{method}'")

        self.method = method
        self.max_iter_em = max_iter_em
        self.n_iter_ou = n_iter_ou
        self.ampli = ampli
        self.rng = sku.check_random_state(random_state)
        self.cov = np.array([[]])
        self.dt = dt
        self.tolerance = tolerance
        self.stagnation_threshold = stagnation_threshold
        self.stagnation_loglik = stagnation_loglik
        self.scaler = StandardScaler()

        self.dict_criteria_stop: Dict[str, List] = {}
        self.period = period
        self.verbose = verbose

    def _check_convergence(self) -> bool:
        return False

    def fit(self, X: NDArray):
        """
        Fit the statistical distribution with the input X array.

        Parameters
        ----------
        X : NDArray
            Numpy array to be imputed
        """
        X = X.copy()
        self.shape_original = X.shape

        self.hash_fit = hash(X.tobytes())
        if not isinstance(X, np.ndarray):
            raise AssertionError("Invalid type. X must be a NDArray.")

        X = utils.prepare_data(X, self.period)
        X = self.scaler.fit_transform(X.T).T

        if hasattr(self, "p"):
            if self.p is None:  # type: ignore # noqa
                self.p = get_lag_p(utils.linear_interpolation(X))
            X = self.create_lag_matrix_X(X)

        mask_na = np.isnan(X)

        # first imputation
<<<<<<< HEAD
        X_sample_last = utils.linear_interpolation(X)
        self.fit_distribution(X_sample_last)
=======
        X = utils.linear_interpolation(X)
        self.fit_distribution(X)
>>>>>>> c418f861

        print("max iter :", self.max_iter_em)
        for iter_em in range(self.max_iter_em):
            X_sample_last = self._sample_ou(X_sample_last, mask_na)
            if self._check_convergence():
                print(f"EM converged after {iter_em} iterations.")
                break

        self.dict_criteria_stop = {key: [] for key in self.dict_criteria_stop}
        self.X_sample_last = X_sample_last

        return self

    def transform(self, X: NDArray) -> NDArray:
        """
        Transform the input X array by imputing the missing values.

        Parameters
        ----------
        X : NDArray
            Numpy array to be imputed

        Returns
        -------
        NDArray
            Final array after EM sampling.
        """
        # shape_original = X.shape
        if hash(X.tobytes()) == self.hash_fit:
            X = self.X_sample_last
        else:
            X = utils.prepare_data(X, self.period)
            X = self.scaler.transform(X.T).T
            X = utils.linear_interpolation(X)
            if hasattr(self, "p"):
                if self.p is None:
                    self.p = get_lag_p(utils.linear_interpolation(X))
                X = self.create_lag_matrix_X(X)

        mask_na = np.isnan(X)

        if self.method == "mle":
            X_transformed = self._maximize_likelihood(X, mask_na, self.dt)
        elif self.method == "sample":
            X_transformed = self._sample_ou(X, mask_na)

        if np.all(np.isnan(X_transformed)):
            raise AssertionError("Result contains NaN. This is a bug.")

        if hasattr(self, "p"):
            X_transformed = self.get_X(X_transformed)
            self.get_parameters_ABomega()
            self.dict_criteria_stop["As"] = self.A
            self.dict_criteria_stop["Bs"] = self.B
            self.dict_criteria_stop["omegas"] = self.omega

        X_transformed = self.scaler.inverse_transform(X_transformed.T).T
        # X_transformed = utils.get_shape_original(X_transformed, self.shape_original)

        return X_transformed


class MultiNormalEM(EM):
    """
    Imputation of missing values using a multivariate Gaussian model through EM optimization and
    using a projected Ornstein-Uhlenbeck process.

    Parameters
    ----------
    method : Literal["mle", "sample"]
        Method for imputation, choose among "sample" or "mle".
    max_iter_em : int, optional
        Maximum number of steps in the EM algorithm
    n_iter_ou : int, optional
        Number of iterations for the Gibbs sampling method (+ noise addition),
        necessary for convergence, by default 50.
    ampli : float, optional
        Whether to sample the posterior (1)
        or to maximise likelihood (0), by default 1.
    random_state : int, optional
        The seed of the pseudo random number generator to use, for reproductibility.
    dt : float
        Process integration time step, a large value increases the sample bias and can make
        the algorithm unstable, but compensates for a smaller n_iter_ou. By default, 2e-2.
    verbose: bool
        default `False`

    Attributes
    ----------
    X_intermediate : list
        List of pd.DataFrame giving the results of the EM process as function of the
        iteration number.

    Examples
    --------
    >>> import numpy as np
    >>> import pandas as pd
    >>> from qolmat.imputations.em_sampler import ImputeEM
    >>> imputor = ImputeEM(method="sample")
    >>> X = pd.DataFrame(data=[[1, 1, 1, 1],
    >>>                        [np.nan, np.nan, 3, 2],
    >>>                        [1, 2, 2, 1], [2, 2, 2, 2]],
    >>>                        columns=["var1", "var2", "var3", "var4"])
    >>> imputor.fit_transform(X)
    """

    def __init__(
        self,
        method: Literal["mle", "sample"] = "sample",
        max_iter_em: int = 200,
        n_iter_ou: int = 50,
        ampli: float = 1,
        random_state: Union[None, int, np.random.RandomState] = None,
        dt: float = 2e-2,
        tolerance: float = 1e-4,
        stagnation_threshold: float = 5e-3,
        stagnation_loglik: float = 2,
        period: int = 1,
        verbose: bool = False,
    ) -> None:
        super().__init__(
            method=method,
            max_iter_em=max_iter_em,
            n_iter_ou=n_iter_ou,
            ampli=ampli,
            random_state=random_state,
            dt=dt,
            tolerance=tolerance,
            stagnation_threshold=stagnation_threshold,
            stagnation_loglik=stagnation_loglik,
            period=period,
            verbose=verbose,
        )
        self.dict_criteria_stop = {"logliks": [], "means": [], "covs": []}

    def fit_distribution(self, X):
        print("X")
        print(X)
        self.means = np.mean(X, axis=1)
        n_rows, n_cols = X.shape
        if n_cols == 1:
            self.cov = np.eye(n_rows)
        else:
            self.cov = np.cov(X).reshape(n_rows, -1)
        self.cov_inv = np.linalg.pinv(self.cov, rcond=1e-2)
        print("theta")
        print(self.means)
        print(self.cov)

    def get_loglikelihood(self, X: NDArray) -> float:
        if np.all(np.isclose(self.cov, 0)):
            return 0
        else:
            return scipy.stats.multivariate_normal.logpdf(
                X.T, self.means, self.cov, allow_singular=True
            ).mean()

    def _maximize_likelihood(self, X: NDArray, mask_na: NDArray, dt: float = np.nan) -> NDArray:
        """
        Get the argmax of a posterior distribution.

        Parameters
        ----------
        X : NDArray
            Input DataFrame.

        Returns
        -------
        NDArray
            DataFrame with imputed values.
        """
        X_center = X - self.means[:, None]
        X_imputed = _gradient_conjugue(self.cov_inv, X_center, mask_na)
        X_imputed = self.means[:, None] + X_imputed
        return X_imputed

    def _sample_ou(
        self,
        X: NDArray,
        mask_na: NDArray,
    ) -> NDArray:
        """
        Samples the Gaussian distribution under the constraint that not na values must remain
        unchanged, using a projected Ornstein-Uhlenbeck process.
        The sampled distribution tends to the target one in the limit dt -> 0 and
        n_iter_ou x dt -> infty.
        Called by `impute_sample_ts`.

        Parameters
        ----------
        df : NDArray
            Inital dataframe to be imputed, which should have been already imputed using a simple
            method. This first imputation will be used as an initial guess.
        mask_na : NDArray
            Boolean dataframe indicating which coefficients should be resampled.
        n_iter_ou : int
            Number of iterations for the OU process, a large value decreases the sample bias
            but increases the computation time.
        ampli : float
            Amplification of the noise, if less than 1 the variance is reduced. By default, 1.

        Returns
        -------
        NDArray
            DataFrame after Ornstein-Uhlenbeck process.
        """
        n_samples, n_variables = X.shape

        X_init = X.copy()
        gamma = np.diagonal(self.cov)[:, None]
        list_means = []
        list_cov = []
        nb_samples = 50
        for iter_ou in range(self.n_iter_ou):
            noise = self.ampli * self.rng.normal(0, 1, size=(n_samples, n_variables))
            X_center = X - self.means[:, None]
            X = (
                X
                - gamma * self.cov_inv @ X_center * self.dt
                + noise * np.sqrt(2 * gamma * self.dt)
            )
            X[~mask_na] = X_init[~mask_na]
            if iter_ou > self.n_iter_ou - nb_samples:
                list_means.append(np.mean(X, axis=1))
                # reshaping for 1D input
                cov = np.cov(X, bias=True).reshape(len(X), -1)
                list_cov.append(cov)

        # Rubin's rule
        means_stack = np.stack(list_means, axis=1)
        self.means = np.mean(means_stack, axis=1)
        cov_stack = np.stack(list_cov, axis=2)
        self.cov = np.mean(cov_stack, axis=2) + (1 + 1 / nb_samples) * np.cov(
            means_stack, bias=True
        )
        self.cov_inv = np.linalg.pinv(self.cov, rcond=1e-2)

        # Stop criteria
        self.loglik = self.get_loglikelihood(X)

        self.dict_criteria_stop["means"].append(self.means)
        self.dict_criteria_stop["covs"].append(self.cov)
        self.dict_criteria_stop["logliks"].append(self.loglik)

        return X

    def _check_convergence(self) -> bool:
        """
        Check if the EM algorithm has converged. Three criteria:
        1) if the differences between the estimates of the parameters (mean and covariance) is
        less than a threshold (min_diff_reached - tolerance).
        2) if the difference of the consecutive differences of the estimates is less than a
        threshold, i.e. stagnates over the last 5 interactions (min_diff_stable -
        stagnation_threshold).
        3) if the likelihood of the data no longer increases,
        i.e. stagnates over the last 5 iterations (max_loglik - stagnation_loglik).

        Returns
        -------
        bool
            True/False if the algorithm has converged
        """

        list_means = self.dict_criteria_stop["means"]
        list_covs = self.dict_criteria_stop["covs"]
        list_logliks = self.dict_criteria_stop["logliks"]

        n_iter = len(list_means)

        min_diff_reached = (
            n_iter > 5
            and scipy.linalg.norm(list_means[-1] - list_means[-2], np.inf) < self.tolerance
            and scipy.linalg.norm(list_covs[-1] - list_covs[-2], np.inf) < self.tolerance
        )

        min_diff_stable = (
            n_iter > 10
            and min(
                [
                    scipy.linalg.norm(t - s, np.inf)
                    for s, t in zip(list_means[-6:], list_means[-5:])
                ]
            )
            < self.stagnation_threshold
            and min(
                [scipy.linalg.norm(t - s, np.inf) for s, t in zip(list_covs[-6:], list_covs[-5:])]
            )
            < self.stagnation_threshold
        )

        if n_iter > 10:
            logliks = pd.Series(list_logliks[-6:])
            max_loglik = (min(abs(logliks.diff(1)[1:])) < self.stagnation_loglik) or (
                min(abs(logliks.diff(2)[2:])) < self.stagnation_loglik
            )
        else:
            max_loglik = False

        return min_diff_reached or min_diff_stable or max_loglik


class VARpEM(EM):
    """
    Imputation of missing values using a vector autoregressive model through EM optimization and
    using a projected Ornstein-Uhlenbeck process.

    (X_n+1 - B) = A @ (X_n - B) + Omega @ G_n

    Parameters
    ----------
    method : Literal["mle", "sample"]
        Method for imputation, choose among "sample" or "mle".
    max_iter_em : int, optional
        Maximum number of steps in the EM algorithm
    n_iter_ou : int, optional
        Number of iterations for the Gibbs sampling method (+ noise addition),
        necessary for convergence, by default 50.
    ampli : float, optional
        Whether to sample the posterior (1)
        or to maximise likelihood (0), by default 1.
    random_state : int, optional
        The seed of the pseudo random number generator to use, for reproductibility.
    dt : float
        Process integration time step, a large value increases the sample bias and can make
        the algorithm unstable, but compensates for a smaller n_iter_ou. By default, 2e-2.
    verbose: bool
        default `False`

    Attributes
    ----------
    X_intermediate : list
        List of pd.DataFrame giving the results of the EM process as function of the
        iteration number.

    Examples
    --------
    >>> import numpy as np
    >>> import pandas as pd
    >>> from qolmat.imputations.em_sampler import VAR1EM
    >>> imputer = VAR1EM(method="sample")
    >>> X = pd.DataFrame(data=[[1, 1, 1, 1],
    >>>                        [np.nan, np.nan, 3, 2],
    >>>                        [1, 2, 2, 1], [2, 2, 2, 2]],
    >>>                        columns=["var1", "var2", "var3", "var4"])
    >>> imputer.fit_transform(X)
    """

    def __init__(
        self,
        method: Literal["mle", "sample"] = "sample",
        max_iter_em: int = 200,
        n_iter_ou: int = 50,
        ampli: float = 1,
        random_state: Union[None, int, np.random.RandomState] = None,
        dt: float = 2e-2,
        tolerance: float = 1e-4,
        stagnation_threshold: float = 5e-3,
        stagnation_loglik: float = 2,
        period: int = 1,
        verbose: bool = False,
        p: Union[None, int] = None,
    ) -> None:
        super().__init__(
            method=method,
            max_iter_em=max_iter_em,
            n_iter_ou=n_iter_ou,
            ampli=ampli,
            random_state=random_state,
            dt=dt,
            tolerance=tolerance,
            stagnation_threshold=stagnation_threshold,
            stagnation_loglik=stagnation_loglik,
            period=period,
            verbose=verbose,
        )
        self.dict_criteria_stop = {"logliks": [], "As": [], "Bs": [], "omegas": []}
        self.p = p  # type: ignore #noqa

    def create_lag_matrix_X(self, X: NDArray) -> NDArray:
        self.n_features = X.shape[0]
        X_lag = [X]
        for lag in range(1, self.p):
            X_temp = X.copy()
            X_temp[:, :lag] = 0
            X_temp[:, lag:] = X_temp[:, :-lag]
            X_lag.append(X_temp)
        return np.concatenate(X_lag, axis=0)

    def get_X(self, X: NDArray) -> NDArray:
        return X[: self.n_features, :]

    def get_parameters_ABomega(self) -> None:
        estimated_A = []
        for i in range(self.p):
            estimated_A.append(self.A[: self.n_features, (i * self.n_features) : (i * self.n_features) + self.n_features])  # type: ignore # noqa
        estimated_B = self.B[: self.n_features]  # type: ignore # noqa
        estimated_omega = self.omega[: self.n_features, : self.n_features]  # type: ignore # noqa

        self.list_A = estimated_A
        self.B = estimated_B
        self.omega = estimated_omega
        self.omega_inv = np.linalg.pinv(self.omega, rcond=1e-2)

    def fit_parameter_A(self, X: NDArray) -> None:
        """
        Calculates the parameter `A` using the input `X` and
        the previously calculated parameter `B`.

        Parameters
        ----------
        X : NDArray
            Input data.
        """
        Xc = X - self.B[:, None]  # type: ignore #noqa
        XX_lag = Xc[:, 1:] @ Xc[:, :-1].T
        XX = Xc[:, :-1] @ Xc[:, :-1].T
        XX_inv = np.linalg.pinv(XX, rcond=1e-2)
        self.A = XX_lag @ XX_inv

    def fit_parameter_B(self, X: NDArray) -> None:
        """
        Calculates the value of parameter `B` based on
        the input matrix `X` and the existing parameter `A`.

        Parameters
        ----------
        X : NDArray
            Input data
        """
        n_variables, _ = X.shape
        D = np.mean(X - self.A @ X, axis=1)
        self.B = scipy.linalg.inv(np.eye(n_variables) - self.A) @ D

    def fit_parameter_omega(self, X: NDArray) -> None:
        """
        Calculates the covariance matrix `omega` and
        its inverse `omega_inv` based on the input matrix `X`.

        Parameters
        ----------
        X : NDArray
            X is a numpy array representing the input data. It has shape (m, n),
            where m is the number of features and n is the number of samples.
        """
        _, n_samples = X.shape
        Xc = X - self.B[:, None]
        Xc_lag = np.roll(Xc, 1)
        Z_back = Xc - self.A @ Xc_lag
        Z_back[:, 0] = 0
        self.omega = (Z_back @ Z_back.T) / n_samples
        self.omega_inv = np.linalg.pinv(self.omega, rcond=1e-2)

    def fit_distribution(self, X: NDArray) -> None:
        """
        Fits the parameters `A`, `B`, and `omega` of a VAR(p) process
        using the input data `X`.

        Parameters
        ----------
        X : NDArray
            Input data for which the distribution is being fitted.
        """
        n_variables, _ = X.shape

        self.A = np.zeros((n_variables, n_variables))  # type: ignore # noqa
        for _ in range(5):
            self.fit_parameter_B(X)
            self.fit_parameter_A(X)
        self.fit_parameter_omega(X)

    def gradient_X_centered_loglik(self, Xc: NDArray) -> NDArray:
        """
        Calculates the gradient of a centered
        log-likelihood function using a given matrix.
        (X_t+1 - A * X_t).T omega_inv (X_t+1 - A * X_t)

        Parameters
        ----------
        Xc : NDArray
            Xc is a numpy array representing the centered input data.

        Returns
        -------
        NDArray
            The gradient of the centered log-likelihood with respect to the input variable `Xc`.
        """
        Xc_back = np.roll(Xc, 1, axis=1)
        Xc_back[:, 0] = 0
        Z_back = Xc - self.A @ Xc_back
        Xc_fore = np.roll(Xc, -1, axis=1)
        Xc_fore[:, -1] = 0
        Z_fore = Xc_fore - self.A @ Xc
        return -self.omega_inv @ Z_back + self.A.T @ self.omega_inv @ Z_fore

    def _maximize_likelihood(self, X: NDArray, mask_na: NDArray, dt=1e-2) -> NDArray:
        """Get the argmax of a posterior distribution.

        Parameters∑
        ----------
        X : NDArray
            Input numpy array.

        Returns
        -------
        NDArray
            DataFrame with imputed values.
        """
        Xc = X - self.B[:, None]
        for _ in range(1000):
            grad = self.gradient_X_centered_loglik(Xc)
            grad[~mask_na] = 0
            Xc += dt * grad
        return Xc + self.B[:, None]

    def _sample_ou(
        self,
        X: NDArray,
        mask_na: NDArray,
    ) -> NDArray:
        """
        Samples the Gaussian distribution under the constraint that not na values must remain
        unchanged, using a projected Ornstein-Uhlenbeck process.
        The sampled distribution tends to the target one in the limit dt -> 0 and
        n_iter_ou x dt -> infty.
        Called by `impute_sample_ts`.
        X = A X_t-1 + B + E where E ~ N(0, omega)

        Parameters
        ----------
        df : NDArray
            Inital dataframe to be imputed, which should have been already imputed using a simple
            method. This first imputation will be used as an initial guess.
        mask_na : NDArray
            Boolean dataframe indicating which coefficients should be resampled.
        n_iter_ou : int
            Number of iterations for the OU process, a large value decreases the sample bias
            but increases the computation time.
        ampli : float
            Amplification of the noise, if less than 1 the variance is reduced. By default, 1.

        Returns
        -------
        NDArray
            DataFrame after Ornstein-Uhlenbeck process.
        """
        n_variables, n_samples = X.shape

        X_init = X.copy()
        gamma = np.diagonal(self.omega)[:, None]
        Xc = X - self.B[:, None]
        Xc_init = X_init - self.B[:, None]
        for _ in range(self.n_iter_ou):
            noise = self.ampli * self.rng.normal(0, 1, size=(n_variables, n_samples))
            grad_X = self.gradient_X_centered_loglik(Xc)
            Xc = Xc + self.dt * gamma * grad_X + np.sqrt(2 * gamma * self.dt) * noise
            Xc[~mask_na] = Xc_init[~mask_na]

        X = Xc + self.B[:, None]
        self.fit_distribution(X)

        # Stop criteria
        self.loglik = self.get_loglikelihood(X)

        self.dict_criteria_stop["As"].append(self.A)
        self.dict_criteria_stop["Bs"].append(self.B)
        self.dict_criteria_stop["omegas"].append(self.omega)
        self.dict_criteria_stop["logliks"].append(self.loglik)

        return X

    def get_loglikelihood(self, X: NDArray) -> float:
        p, n = X.shape
        sign, logdet = np.linalg.slogdet(self.omega)
        Xc = X - self.B[:, None]
        Xc_back = np.roll(Xc, 1, axis=1)
        Xc_back[:, 0] = 0
        return (
            -n * p / 2 * np.log(2 * np.pi)
            - n / 2 * sign * logdet
            - 1
            / 2
            * np.trace((Xc - self.A @ Xc_back).T @ self.omega_inv @ (Xc - self.A @ Xc_back))
        )

    def _check_convergence(self) -> bool:
        """
        Check if the EM algorithm has converged. Three criteria:
        1) if the differences between the estimates of the parameters (mean and covariance) is
        less than a threshold (min_diff_reached - tolerance).
        2) if the difference of the consecutive differences of the estimates is less than a
        threshold, i.e. stagnates over the last 5 interactions (min_diff_stable -
        stagnation_threshold).
        3) if the likelihood of the data no longer increases,
        i.e. stagnates over the last 5 iterations (max_loglik - stagnation_loglik).

        Returns
        -------
        bool
            True/False if the algorithm has converged
        """

        list_As = self.dict_criteria_stop["As"]
        list_Bs = self.dict_criteria_stop["Bs"]
        list_omegas = self.dict_criteria_stop["omegas"]
        list_logliks = self.dict_criteria_stop["logliks"]

        n_iter = len(list_As)

        min_diff_reached = (
            n_iter > 5
            and scipy.linalg.norm(list_As[-1] - list_As[-2], np.inf) < self.tolerance
            and scipy.linalg.norm(list_Bs[-1] - list_Bs[-2], np.inf) < self.tolerance
            and scipy.linalg.norm(list_omegas[-1] - list_omegas[-2], np.inf) < self.tolerance
        )

        min_diff_stable = (
            n_iter > 10
            and min([scipy.linalg.norm(t - s, np.inf) for s, t in zip(list_As[-6:], list_As[-5:])])
            < self.stagnation_threshold
            and min([scipy.linalg.norm(t - s, np.inf) for s, t in zip(list_Bs[-6:], list_Bs[-5:])])
            < self.stagnation_threshold
            and min(
                [
                    scipy.linalg.norm(t - s, np.inf)
                    for s, t in zip(list_omegas[-6:], list_omegas[-5:])
                ]
            )
            < self.stagnation_threshold
        )

        if n_iter > 10:
            logliks = pd.Series(list_logliks[-6:])
            max_loglik = (min(abs(logliks.diff(1)[1:])) < self.stagnation_loglik) or (
                min(abs(logliks.diff(2)[2:])) < self.stagnation_loglik
            )
        else:
            max_loglik = False

        return min_diff_reached or min_diff_stable or max_loglik<|MERGE_RESOLUTION|>--- conflicted
+++ resolved
@@ -191,23 +191,18 @@
         mask_na = np.isnan(X)
 
         # first imputation
-<<<<<<< HEAD
-        X_sample_last = utils.linear_interpolation(X)
-        self.fit_distribution(X_sample_last)
-=======
         X = utils.linear_interpolation(X)
         self.fit_distribution(X)
->>>>>>> c418f861
 
         print("max iter :", self.max_iter_em)
         for iter_em in range(self.max_iter_em):
-            X_sample_last = self._sample_ou(X_sample_last, mask_na)
+            X = self._sample_ou(X, mask_na)
             if self._check_convergence():
                 print(f"EM converged after {iter_em} iterations.")
                 break
 
         self.dict_criteria_stop = {key: [] for key in self.dict_criteria_stop}
-        self.X_sample_last = X_sample_last
+        self.X_sample_last = X
 
         return self
 
