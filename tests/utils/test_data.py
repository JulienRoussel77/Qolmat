--- conflicted
+++ resolved
@@ -27,20 +27,18 @@
     ],
     columns=columns,
 )
-
-index_beijing_preprocess = pd.MultiIndex.from_tuples(
-    [
-        ("Gucheng", datetime.datetime(2013, 3, 1)),
-        ("Gucheng", datetime.datetime(2014, 3, 1)),
-        ("Gucheng", datetime.datetime(2015, 3, 1)),
+index_preprocess_beijing = pd.MultiIndex.from_tuples(
+    [
+        ("Beijing", datetime.datetime(2013, 3, 1)),
+        ("Beijing", datetime.datetime(2014, 3, 1)),
+        ("Beijing", datetime.datetime(2015, 3, 1)),
     ],
     names=["station", "datetime"],
 )
-
-<<<<<<< HEAD
-df_beijing_preprocess = pd.DataFrame(
-    [[1, 2], [3, np.nan], [np.nan, 6]], columns=["a", "b"], index=index_beijing_preprocess
-=======
+df_preprocess_beijing = pd.DataFrame(
+    [[1, 2], [3, np.nan], [np.nan, 6]], columns=["a", "b"], index=index_preprocess_beijing
+)
+
 columns = ["mean_atomic_mass", "wtd_mean_atomic_mass"]
 df_conductor = pd.DataFrame(
     [
@@ -48,7 +46,6 @@
         [3, 4],
     ],
     columns=columns,
->>>>>>> 3c501626
 )
 
 df_monach_weather = pd.DataFrame(
@@ -107,6 +104,18 @@
     index=pd.date_range(start="2002-01-01", periods=3, freq="30T"),
 )
 
+index_preprocess_offline = pd.MultiIndex.from_tuples(
+    [
+        ("Gucheng", datetime.datetime(2013, 3, 1)),
+        ("Gucheng", datetime.datetime(2014, 3, 1)),
+        ("Gucheng", datetime.datetime(2015, 3, 1)),
+    ],
+    names=["station", "datetime"],
+)
+df_preprocess_offline = pd.DataFrame(
+    [[1, 2], [3, np.nan], [np.nan, 6]], columns=["a", "b"], index=index_preprocess_offline
+)
+
 
 urllink = "https://archive.ics.uci.edu/ml/machine-learning-databases/00501/"
 zipname = "PRSA2017_Data_20130301-20170228"
@@ -122,14 +131,10 @@
 @pytest.mark.parametrize(
     "name_data, df",
     [
-<<<<<<< HEAD
-        ("Beijing", df_beijing),
-=======
         ("Beijing", df_beijing_raw),
         ("Superconductor", df_conductor),
         ("Beijing_online", df_beijing_online),
         ("Superconductor_online", df_conductor),
->>>>>>> 3c501626
         ("Monach_weather", df_monach_weather),
         ("Monach_electricity_australia", df_monach_elec),
         ("Artificial", None),
@@ -137,31 +142,22 @@
     ],
 )
 def test_utils_data_get_data(name_data: str, df: pd.DataFrame, mocker: MockerFixture) -> None:
-<<<<<<< HEAD
-    mock_download = mocker.patch("qolmat.utils.data.download_data", return_value=[df])
-    mocker.patch("qolmat.utils.data.preprocess_data_beijing", return_value=df_beijing_preprocess)
-    mock_get = mocker.patch("qolmat.utils.data.get_dataframes_in_folder", return_value=[df])
-=======
     mock_download = mocker.patch("qolmat.utils.data.download_data_from_zip", return_value=[df])
     mock_read = mocker.patch("qolmat.utils.data.read_csv_local", return_value=df)
     mock_read_dl = mocker.patch("pandas.read_csv", return_value=df)
     mocker.patch("qolmat.utils.data.preprocess_data_beijing", return_value=df_preprocess_beijing)
 
->>>>>>> 3c501626
     try:
         df_result = data.get_data(name_data=name_data)
     except ValueError:
         assert name_data not in [
             "Beijing",
-<<<<<<< HEAD
-=======
             "Superconductor",
             "Artificial",
             "SNCF",
             "Beijing_online",
             "Superconductor_online",
             "Monach_weather",
->>>>>>> 3c501626
             "Monach_weather",
             "Monach_electricity_australia",
         ]
@@ -170,10 +166,6 @@
 
     if name_data == "Beijing":
         assert mock_download.call_count == 0
-<<<<<<< HEAD
-        assert mock_get.call_count == 1
-        pd.testing.assert_frame_equal(df_result, df_beijing_preprocess)
-=======
         assert mock_read.call_count == 1
         pd.testing.assert_frame_equal(df_result, df.set_index(["station", "date"]))
     elif name_data == "Superconductor":
@@ -188,7 +180,6 @@
         assert mock_read_dl.call_count == 1
         assert mock_read.call_count == 0
         pd.testing.assert_frame_equal(df_result, df)
->>>>>>> 3c501626
     elif name_data == "Artificial":
         expected_columns = ["signal", "X", "A", "E"]
         assert isinstance(df_result, pd.DataFrame)
@@ -205,11 +196,7 @@
         assert False
 
 
-<<<<<<< HEAD
-@pytest.mark.parametrize("df", [df_beijing_preprocess])
-=======
 @pytest.mark.parametrize("df", [df_preprocess_offline])
->>>>>>> 3c501626
 def test_utils_data_add_holes(df: pd.DataFrame) -> None:
     df_out = data.add_holes(df, 0.0, 1)
     assert df_out.isna().sum().sum() == 2
@@ -217,16 +204,6 @@
     assert df_out.isna().sum().sum() > 2
 
 
-<<<<<<< HEAD
-@pytest.mark.parametrize("name_data", ["Beijing"])
-def test_utils_data_get_data_corrupted(name_data: str, mocker: MockerFixture) -> None:
-    mocker.patch("qolmat.utils.data.get_data", return_value=df_beijing_preprocess)
-    df_out = data.get_data_corrupted()
-    df_result = pd.DataFrame(
-        [[1, 2], [np.nan, np.nan], [np.nan, 6]], columns=["a", "b"], index=index_beijing_preprocess
-    )
-    pd.testing.assert_frame_equal(df_result, df_out)
-=======
 @pytest.mark.parametrize(
     "name_data, df",
     [
@@ -245,12 +222,11 @@
     pd.testing.assert_index_equal(df_out.index, df.index)
     pd.testing.assert_index_equal(df_out.columns, df.columns)
     assert df_out.isna().sum().sum() > df.isna().sum().sum()
->>>>>>> 3c501626
-
-
-@pytest.mark.parametrize("df", [df_beijing_preprocess])
+
+
+@pytest.mark.parametrize("df", [df_preprocess_beijing])
 def test_utils_data_add_station_features(df: pd.DataFrame) -> None:
-    columns_out = ["a", "b"] + ["station=Gucheng"]
+    columns_out = ["a", "b"] + ["station=Beijing"]
     expected = pd.DataFrame(
         [
             [1, 2, 1.0],
@@ -258,13 +234,13 @@
             [np.nan, 6, 1.0],
         ],
         columns=columns_out,
-        index=index_beijing_preprocess,
+        index=index_preprocess_beijing,
     )
     result = data.add_station_features(df)
     pd.testing.assert_frame_equal(result, expected, atol=1e-3)
 
 
-@pytest.mark.parametrize("df", [df_beijing_preprocess])
+@pytest.mark.parametrize("df", [df_preprocess_beijing])
 def test_utils_data_add_datetime_features(df: pd.DataFrame) -> None:
     columns_out = ["a", "b"] + ["time_cos"]
     expected = pd.DataFrame(
@@ -274,7 +250,7 @@
             [np.nan, 6, 0.512],
         ],
         columns=columns_out,
-        index=index_beijing_preprocess,
+        index=index_preprocess_beijing,
     )
     result = data.add_datetime_features(df)
     pd.testing.assert_frame_equal(result, expected, atol=1e-3)