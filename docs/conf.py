# Configuration file for the Sphinx documentation builder.
#
# This file only contains a selection of the most common options. For a full
# list see the documentation:
# https://www.sphinx-doc.org/en/master/usage/configuration.html

# -- Path setup --------------------------------------------------------------

# If extensions (or modules to document with autodoc) are in another directory,
# add these directories to sys.path here. If the directory is relative to the
# documentation root, use os.path.abspath to make it absolute, like shown here.

import os
import sys
import sphinx_gallery
import sphinx_rtd_theme

# If extensions (or modules to document with autodoc) are in another directory,
# add these directories to sys.path here. If the directory is relative to the
# documentation root, use os.path.abspath to make it absolute, like shown here.
# sys.path.insert(0, os.path.abspath("."))

# -- Project information -----------------------------------------------------

project = "qolmat"
copyright = "2022, Quantmetry"
author = "Quantmetry"

# The full version, including alpha/beta/rc tags
version = "0.0.15"
release = version

# -- General configuration ---------------------------------------------------

# Add any Sphinx extension module names here, as strings. They can be
# extensions coming with Sphinx (named 'sphinx.ext.*') or your custom
# ones.
extensions = [
    "sphinx.ext.autodoc",
    "sphinx.ext.autosummary",
    "sphinx.ext.doctest",
    "sphinx.ext.intersphinx",
    "sphinx.ext.autosectionlabel",
    "sphinx.ext.viewcode",
    "sphinx.ext.mathjax",
    "numpydoc",
    "sphinx_markdown_tables",
    "sphinx_gallery.gen_gallery",
]
mathjax_path = "https://cdn.mathjax.org/mathjax/latest/MathJax.js?config=TeX-AMS-MML_HTMLorMML"

# this is needed for some reason...
# see https://github.com/numpy/numpydoc/issues/69
numpydoc_show_class_members = False

from distutils.version import LooseVersion

# pngmath / imgmath compatibility layer for different sphinx versions
<<<<<<< HEAD
import sphinx

if LooseVersion(sphinx.__version__) < LooseVersion("1.4"):
    extensions.append("sphinx.ext.pngmath")
else:
    extensions.append("sphinx.ext.imgmath")
=======
# import sphinx

# if LooseVersion(sphinx.__version__) < LooseVersion("1.4"):
#     extensions.append("sphinx.ext.pngmath")
# else:
#     extensions.append("sphinx.ext.imgmath")
>>>>>>> 3c501626

autodoc_default_flags = ["members", "inherited-members"]

# Add any paths that contain templates here, relative to this directory.
templates_path = ["_templates"]

# generate autosummary even if no references
autosummary_generate = True

# The suffix of source filenames.
source_suffix = ".rst"

# Generate the plots for the gallery
plot_gallery = True

# The master toctree document.
master_doc = "index"

# List of patterns, relative to source directory, that match files and
# directories to ignore when looking for source files.
# This pattern also affects html_static_path and html_extra_path.
exclude_patterns = ["_build", "_templates"]

# The name of the Pygments (syntax highlighting) style to use.
# pygments_style = "sphinx"

# Custom style
# html_style = "css/project-template.css"

# -- Options for HTML output -------------------------------------------------

# The theme to use for HTML and HTML Help pages.  See the documentation for
# a list of builtin themes.
#
html_theme = "sphinx_rtd_theme"

# Add any paths that contain custom themes here, relative to this directory.
html_theme_path = [sphinx_rtd_theme.get_html_theme_path()]

# Add any paths that contain custom static files (such as style sheets) here,
# relative to this directory. They are copied after the builtin static files,
# so a file named "default.css" will overwrite the builtin "default.css".
html_static_path = ["_static"]

# Output file base name for HTML help builder.
htmlhelp_basename = "qolmatdoc"

# -- Options for manual page output ---------------------------------------

# One entry per manual page. List of tuples
# (source start file, name, description, authors, manual section).
# man_pages = [("index", "qolmat", u"Qolmat Documentation", [u"Quantmetry"], 1)]

# If true, show URL addresses after external links.
# man_show_urls = False

# -- Options for Texinfo output -------------------------------------------

# Grouping the document tree into Texinfo files. List of tuples
# (source start file, target name, title, author,
# dir menu entry, description, category)
texinfo_documents = [
    (
        "index",
        "qolmat",
        "Qolmat Documentation",
        "Quantmetry",
        "Qolmat",
        "One line description of project.",
        "Miscellaneous",
    ),
]


# Example configuration for intersphinx: refer to the Python standard library.
# intersphinx configuration
intersphinx_mapping = {
    "python": (
        "https://docs.python.org/{.major}".format(sys.version_info),
        None,
    ),
    "numpy": ("https://docs.scipy.org/doc/numpy/", None),
    "matplotlib": ("https://matplotlib.org/", None),
    "sklearn": ("http://scikit-learn.org/stable", None),
    "pandas": ("http://pandas.pydata.org/pandas-docs/dev", None),
    "scipy": ("https://docs.scipy.org/doc/scipy", None),
}

# sphinx-gallery configuration
sphinx_gallery_conf = {
    "examples_dirs": ["../examples/tutorials/"],
    "gallery_dirs": ["examples/tutorials/"],
    "doc_module": "qolmat",
    "backreferences_dir": os.path.join("generated"),
    "reference_url": {"qolmat": None},
}

html_css_files = [
    "custom.css",
]


def setup(app):
    # a copy button to copy snippet of code from the documentation
    app.add_js_file("js/copybutton.js")<|MERGE_RESOLUTION|>--- conflicted
+++ resolved
@@ -56,21 +56,12 @@
 from distutils.version import LooseVersion
 
 # pngmath / imgmath compatibility layer for different sphinx versions
-<<<<<<< HEAD
-import sphinx
-
-if LooseVersion(sphinx.__version__) < LooseVersion("1.4"):
-    extensions.append("sphinx.ext.pngmath")
-else:
-    extensions.append("sphinx.ext.imgmath")
-=======
 # import sphinx
 
 # if LooseVersion(sphinx.__version__) < LooseVersion("1.4"):
 #     extensions.append("sphinx.ext.pngmath")
 # else:
 #     extensions.append("sphinx.ext.imgmath")
->>>>>>> 3c501626
 
 autodoc_default_flags = ["members", "inherited-members"]
 
