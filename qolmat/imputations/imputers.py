--- conflicted
+++ resolved
@@ -185,11 +185,7 @@
         self,
         df: pd.DataFrame,
     ) -> None:
-<<<<<<< HEAD
         super().__init__()
-=======
-        super().__init__(shrink=True)
->>>>>>> 38641077
         self.df = df
 
     def fit_transform(self, df: pd.DataFrame) -> pd.DataFrame:
@@ -351,18 +347,6 @@
         super().__init__(groups=groups, columnwise=True, random_state=random_state)
 
     def fit_transform_element(self, df: pd.DataFrame) -> pd.DataFrame:
-        """Replace missing values by known values of the same column
-
-        Parameters
-        ----------
-        df : pd.DataFrame
-            Dataframe to impute
-
-        Returns
-        -------
-        pd.DataFrame
-            Imputed dataframe
-        """
         n_missing = df.isna().sum().sum()
         if df.isna().all().all():
             return df
@@ -411,23 +395,6 @@
         super().__init__(groups=groups, columnwise=True)
 
     def fit_transform_element(self, df: pd.DataFrame) -> pd.DataFrame:
-<<<<<<< HEAD
-        """
-        Fit/transform by imputing missing values by carrying the last observation forward.
-        If the first observation is missing, it is imputed by a NOCB
-
-        Parameters
-        ----------
-        df : pd.DataFrame
-            Dataframe to impute
-
-        Returns
-        -------
-        pd.DataFrame
-            Imputed dataframe
-        """
-=======
->>>>>>> 38641077
         df_out = df.copy()
         for col in df:
             df_out[col] = df[col].ffill().bfill()
@@ -466,23 +433,6 @@
         super().__init__(groups=groups, columnwise=True)
 
     def fit_transform_element(self, df: pd.DataFrame) -> pd.DataFrame:
-<<<<<<< HEAD
-        """
-        Fit/transform by imputing missing values by carrying the next observation backward.
-        If the last observation is missing, it is imputed by a LOCF.
-
-        Parameters
-        ----------
-        df : pd.DataFrame
-            Dataframe to impute
-
-        Returns
-        -------
-        pd.DataFrame
-            Imputed dataframe
-        """
-=======
->>>>>>> 38641077
         df_out = df.copy()
         for col in df:
             df_out[col] = df[col].bfill().ffill()
@@ -491,13 +441,8 @@
 
 class ImputerInterpolation(Imputer):
     """
-<<<<<<< HEAD
-    This class implements a way to impute using some interpolation strategies
-    supported by pd.Series.interpolate, such as "linear", "slinear", "quadratic", ...
-=======
     This class implements a way to impute time series using some interpolation strategies
     suppoted by pd.Series.interpolate, such as "linear", "slinear", "quadratic", ...
->>>>>>> 38641077
     By default, linear interpolation.
     As for pd.Series.interpolate, if "method" is "spline" or "polynomial",
     an "order" has to be passed.
@@ -506,15 +451,6 @@
     ----------
     groups : List[str], optional
         List of column names to group by, by default []
-<<<<<<< HEAD
-    method : str, optional
-        Name of the method for interpolation: "linear", "cubic", "spline", "slinear", ...
-        see pd.Series.interpolate for more example, by default "linear"
-    order : int, optional
-        order for the spline interpolation, by default 1
-    col_time : Optional[str], optional
-        TODO, by default None
-=======
     method : Optional[str] = "linear"
         name of the method for interpolation: "linear", "cubic", "spline", "slinear", ...
         see pd.Series.interpolate for more example.
@@ -524,7 +460,6 @@
     col_time : Optional[str]
         Name of the column representing the time index to use for the interpolation. If None, the
         index is used assuming it is one-dimensional.
->>>>>>> 38641077
 
     Examples
     --------
@@ -558,18 +493,6 @@
         self.col_time = col_time
 
     def fit_transform_element(self, df: pd.DataFrame) -> pd.DataFrame:
-        """TODO
-
-        Parameters
-        ----------
-        df : pd.DataFrame
-            Dataframe to impute
-
-        Returns
-        -------
-        pd.DataFrame
-            Imputed dataframe
-        """
         index = df.index
         if self.col_time is None:
             df = df.reset_index(drop=True)
@@ -591,15 +514,6 @@
     ----------
     groups : List[str], optional
         List of column names to group by, by default []
-<<<<<<< HEAD
-    period : Optional[int], optional
-        Period of the series. Must be used if x is not a pandas object or if
-        the index of x does not have  a frequency. Overrides default
-        periodicity of x if x is a pandas object with a timeseries index, by default None
-    model_tsa : Optional[str], optional
-        Type of seasonal component "additive" or "multiplicative". Abbreviations are accepted, by default "additive"
-    extrapolate_trend : Optional[Union[int, str]], optional
-=======
     period : int
         Period of the series. Must be used if x is not a pandas object or if
         the index of x does not have  a frequency. Overrides default
@@ -608,20 +522,13 @@
         Type of seasonal component "additive" or "multiplicative". Abbreviations are accepted.
         By default, the value is set to "additive"
     extrapolate_trend : int or 'freq', optional
->>>>>>> 38641077
         If set to > 0, the trend resulting from the convolution is
         linear least-squares extrapolated on both ends (or the single one
         if two_sided is False) considering this many (+1) closest points.
         If set to 'freq', use `freq` closest points. Setting this parameter
-<<<<<<< HEAD
-        results in no NaN values in trend or resid components, by default "freq"
-    method_interpolation : Optional[str], optional
-        Method for the residuals interpolation, by default "linear"
-=======
         results in no NaN values in trend or resid components.
     method_interpolation : str
         method for the residuals interpolation
->>>>>>> 38641077
 
     Examples
     --------
@@ -660,26 +567,6 @@
         self.method_interpolation = method_interpolation
 
     def fit_transform_element(self, df: pd.DataFrame) -> pd.DataFrame:
-<<<<<<< HEAD
-        """
-        Fit/transform missing values on residuals.
-
-        Parameters
-        ----------
-        df : pd.DataFrame
-            Dataframe to impute
-
-        Returns
-        -------
-        pd.DataFrame
-            Imputed dataframe
-        """
-        if len(df.columns) != 1:
-            raise AssertionError(
-                "Function ImputerResiduals.fit_transform_element expects a dataframe df with one column"
-            )
-=======
->>>>>>> 38641077
         name = df.columns[0]
         df = df[name]
         if df.isna().all():
@@ -708,12 +595,6 @@
     ----------
     groups : List[str], optional
         List of column names to group by, by default []
-<<<<<<< HEAD
-    n_neighbors : int, optional
-        number of nearest neighbors, by default 5
-    weights : str, optional
-        TODO, by default "distance"
-=======
     n_neighbors : int, default=5
         Number of neighbors to use by default for `kneighbors` queries.
     weights : {'uniform', 'distance'}, callable or None, default='uniform'
@@ -726,7 +607,6 @@
         - [callable] : a user-defined function which accepts an
           array of distances, and returns an array of the same shape
           containing the weights.
->>>>>>> 38641077
 
     Examples
     --------
@@ -780,15 +660,8 @@
     ----------
     groups : List[str], optional
         List of column names to group by, by default []
-<<<<<<< HEAD
-    estimator : Optional[BaseEstimator], optional
-        estimator for imputing a column based on the other, by default None
-    random_state : Union[None, int, np.random.RandomState], optional
-        Determine the randomness of the imputer, by default None
-=======
     estimator : Optional[] = LinearRegression()
         Estimator for imputing a column based on the others
->>>>>>> 38641077
 
     Examples
     --------
@@ -829,28 +702,8 @@
         self.estimator = estimator
 
     def fit_transform_element(self, df: pd.DataFrame) -> pd.DataFrame:
-<<<<<<< HEAD
-        """
-        Fit/transform using an iterative imputer and a specific estimator
-
-        Parameters
-        ----------
-        df : pd.DataFrame
-            Dataframe to impute
-
-        Returns
-        -------
-        pd.DataFrame
-            Imputed dataframe
-        """
-        if not isinstance(df, pd.DataFrame):
-            raise ValueError("Input has to be a pandas.DataFrame.")
-=======
->>>>>>> 38641077
-
-        iterative_imputer = IterativeImputer(
-            estimator=self.estimator, random_state=self.rng, **self.hyperparams_element
-        )
+
+        iterative_imputer = IterativeImputer(estimator=self.estimator, **self.hyperparams_element)
         res = iterative_imputer.fit_transform(df.values)
         imputed = pd.DataFrame(columns=df.columns)
         for ind, col in enumerate(imputed.columns):
@@ -869,17 +722,10 @@
     ----------
     groups : List[str], optional
         List of column names to group by, by default []
-<<<<<<< HEAD
-    estimator : Optional[BaseEstimator], optional
-        TODO, by default None
-    fit_on_nan : bool, optional
-        TODO, by default False
-=======
     estimator : BaseEstimator, optional
         Estimator for imputing a column based on the others
     fit_on_nan : bool, optional
         TODO : merge with GSA
->>>>>>> 38641077
 
     Examples
     --------
@@ -914,22 +760,6 @@
         self.fit_on_nan = fit_on_nan
 
     def fit_transform_element(self, df: pd.DataFrame) -> pd.DataFrame:
-<<<<<<< HEAD
-        """
-        Fit/transform using a (specified) regression model
-
-        Parameters
-        ----------
-        df : pd.DataFrame
-            Dataframe to impute
-
-        Returns
-        -------
-        pd.DataFrame
-            Imputed dataframe
-        """
-=======
->>>>>>> 38641077
 
         df_imputed = df.copy()
 
@@ -959,82 +789,6 @@
         return df_imputed
 
 
-<<<<<<< HEAD
-class ImputerStochasticRegressor(Imputer):
-    """
-    This class implements a stochastic regression imputer in the multivariate case.
-    It imputes each Series with missing value within a DataFrame using the complete ones.
-
-    Parameters
-    ----------
-    groups : List[str], optional
-        List of column names to group by, by default []
-    estimator : Optional[BaseEstimator], optional
-        TODO, by default None
-    random_state : Union[None, int, np.random.RandomState], optional
-        Determine the randomness of the imputer, by default None
-
-    Examples
-    --------
-    >>> import numpy as np
-    >>> import pandas as pd
-    >>> from qolmat.imputations import imputers
-    >>> from sklearn.ensemble import ExtraTreesRegressor
-    >>> imputer = imputers.ImputerStochasticRegressor(model=ExtraTreesRegressor())
-    >>> df = pd.DataFrame(data=[[1, 1, 1, 1],
-    ...                        [np.nan, np.nan, np.nan, 2],
-    ...                        [1, 2, 2, 5],
-    ...                        [2, 2, 2, 2]],
-    ...                        columns=["var1", "var2", "var3", "var4"])
-    >>> imputer.fit_transform(df)
-    """
-
-    def __init__(
-        self,
-        groups: List[str] = [],
-        estimator: Optional[BaseEstimator] = None,
-        random_state: Union[None, int, np.random.RandomState] = None,
-        **hyperparams,
-    ) -> None:
-        super().__init__(groups=groups, hyperparams=hyperparams, random_state=random_state)
-        self.estimator = estimator
-
-    def fit_transform_element(self, df: pd.DataFrame) -> pd.Series:
-        """
-        Fit/transform using a (specified) regression model + stochastic
-
-        Parameters
-        ----------
-        df : pd.DataFrame
-            Dataframe to impute
-
-        Returns
-        -------
-        pd.DataFrame
-            Imputed dataframe
-        """
-        df_imp = df.copy()
-        cols_with_nans = df.columns[df.isna().any()]
-        cols_without_nans = df.columns[df.notna().all()]
-
-        if len(cols_without_nans) != 0:
-            raise Exception("There must be at least one column without missing values.")
-
-        for col in cols_with_nans:
-            X = df[cols_without_nans]
-            y = df[col]
-            is_na = y.isna()
-            self.estimator.fit(X[~is_na], y[~is_na])
-            y_pred = self.estimator.predict(X)
-            std_error = (y_pred[~is_na] - y[~is_na]).std()
-            random_pred = self.rng.normal(size=len(y), loc=y_pred, scale=std_error)
-            df_imp.loc[is_na, col] = random_pred[is_na]
-
-        return df_imp
-
-
-=======
->>>>>>> 38641077
 class ImputerRPCA(Imputer):
     """
     This class implements the Robust Principal Component Analysis imputation.
@@ -1046,16 +800,6 @@
     ----------
     groups : List[str], optional
         List of column names to group by, by default []
-<<<<<<< HEAD
-    method : str, optional
-        Name of the RPCA method:
-            "PCP" for basic RPCA, bad at imputing
-            "noisy" for noisy RPCA, with possible regularisations
-        by default "noisy"
-    columnwise : bool, optional
-        For RPCA method to be applied columnwise (with reshaping of each column into an array)
-        or to be applied directly on the dataframe, by default False
-=======
     method : str
         Name of the RPCA method:
             "PCP" for basic RPCA, bad at imputing
@@ -1064,7 +808,6 @@
     columnwise : bool
         For the RPCA method to be applied columnwise (with reshaping of each column into an array)
         or to be applied directly on the dataframe. By default, the value is set to False.
->>>>>>> 38641077
     """
 
     def __init__(
@@ -1079,22 +822,6 @@
         self.method = method
 
     def fit_transform_element(self, df: pd.DataFrame) -> pd.DataFrame:
-<<<<<<< HEAD
-        """
-        Fit/transform to impute with RPCA methods
-
-        Parameters
-        ----------
-        df : pd.DataFrame
-            Dataframe to impute
-
-        Returns
-        -------
-        pd.DataFrame
-            Imputed dataframe
-        """
-=======
->>>>>>> 38641077
         if not isinstance(df, pd.DataFrame):
             raise ValueError("Input has to be a pandas.DataFrame.")
 
@@ -1112,26 +839,14 @@
 
 
 class ImputerEM(Imputer):
-<<<<<<< HEAD
-    """TODO
-=======
     """
     This class implements an imputation method based on joint modelling and an inference using a
     Expectation-Minimization algorithm.
->>>>>>> 38641077
-
-    Parameters
-    ----------
-    groups : List[str], optional
-        List of column names to group by, by default []
-<<<<<<< HEAD
-    method : Optional[str], optional
-        TODO, by default "multinormal"
-    columnwise : bool, optional
-        TODO, by default False
-    random_state : Union[None, int, np.random.RandomState], optional
-        Determine the randomness of the imputer, by default None
-=======
+
+    Parameters
+    ----------
+    groups : List[str], optional
+        List of column names to group by, by default []
     method : {'multinormal', 'VAR1'}, default='multinormal'
         Method defining the hypothesis made on the data distribution. Possible values:
         - 'multinormal' : the data points a independent and uniformly distributed following a
@@ -1145,7 +860,6 @@
     random_state : Union[None, int, np.random.RandomState], optional
         Controls the randomness of the fit_transform, by default None
 
->>>>>>> 38641077
     """
 
     def __init__(
@@ -1165,18 +879,6 @@
         self.method = method
 
     def fit_transform_element(self, df: pd.DataFrame) -> pd.DataFrame:
-        """TODO
-
-        Parameters
-        ----------
-        df : pd.DataFrame
-            Dataframe to impute
-
-        Returns
-        -------
-        pd.DataFrame
-            Imputed dataframe
-        """
         if self.method == "multinormal":
             model = em_sampler.MultiNormalEM(random_state=self.rng, **self.hyperparams_element)
         elif self.method == "VAR1":
