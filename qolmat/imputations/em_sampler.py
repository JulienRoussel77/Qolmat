from abc import abstractmethod
from typing import Dict, List, Literal, Union

import numpy as np
from numpy.typing import NDArray
from scipy import linalg as spl
from scipy import optimize as spo
from sklearn import utils as sku
from sklearn.base import BaseEstimator, TransformerMixin
from typing_extensions import Self

from qolmat.utils import utils


def _conjugate_gradient(A: NDArray, X: NDArray, mask: NDArray) -> NDArray:
    """
    Minimize Tr(X.T AX) wrt X where X is constrained to the initial value outside the given mask
    To this aim, we compute in parallel a gradient algorithm for each row.

    Parameters
    ----------
    A : NDArray
        Symmetrical matrix defining the quadratic optimization problem
    X : NDArray
        Array containing the values to optimize
    mask : NDArray
        Boolean array indicating if a value of X is a variable of the optimization

    Returns
    -------
    NDArray
        Minimized array.
    """
    rows_imputed = mask.any(axis=1)
    X_temp = X[rows_imputed, :].copy()
    mask = mask[rows_imputed, :].copy()
    n_iter = mask.sum(axis=1).max()
    X_temp[mask] = 0
    b = -X_temp @ A
    b[~mask] = 0
    xn, pn, rn = np.zeros(X_temp.shape), b, b  # Initialisation
    for n in range(n_iter + 2):
        # if np.max(np.sum(rn**2)) < tol : # Condition de sortie " usuelle "
        #     X_temp[mask_isna] = xn[mask_isna]
        #     return X_temp.transpose()
        Apn = pn @ A
        Apn[~mask] = 0
        alphan = np.sum(rn**2, axis=1) / np.sum(pn * Apn, axis=1)
        alphan[np.isnan(alphan)] = 0  # we stop updating if convergence is reached for this date
        xn, rnp1 = xn + pn * alphan[:, None], rn - Apn * alphan[:, None]
        betan = np.sum(rnp1**2, axis=1) / np.sum(rn**2, axis=1)
        betan[np.isnan(betan)] = 0  # we stop updating if convergence is reached for this date
        pn, rn = rnp1 + pn * betan[:, None], rnp1

    X_temp[mask] = xn[mask]
    X_final = X.copy()
    X_final[rows_imputed, :] = X_temp

    return X_final


def min_diff_Linf(list_params: List[NDArray], n_steps: int, order: int = 1) -> float:
    """Computes the maximal L infinity norm between the `n_steps` last elements spaced by order.
    Used to compute the stop criterion.

    Parameters
    ----------
    list_params : List[NDArray]
        List of statistics from the samples
    n_steps : int
        Number of steps to take into account
    order : int, optional
        Space between compared statistics, by default 1

    Returns
    -------
    float
        Minimal norm of differences
    """
    params = np.stack(list_params[-n_steps - order : -order])
    params_shift = np.stack(list_params[-n_steps:])
    min_diff = np.max(np.abs(params - params_shift))
    return min_diff


class EM(BaseEstimator, TransformerMixin):
    """
    Generic abstract class for missing values imputation through EM optimization and
    a projected MCMC sampling process.

    Parameters
    ----------
    method : Literal["mle", "sample"]
        Method for imputation, choose among "mle" or "sample".
    max_iter_em : int, optional
        Maximum number of steps in the EM algorithm
    n_iter_ou : int, optional
        Number of iterations for the Gibbs sampling method (+ noise addition),
        necessary for convergence, by default 50.
    n_samples : int, optional
        Number of data samples used to estimate the parameters of the distribution. Default, 10
    ampli : float, optional
        Whether to sample the posterior (1)
        or to maximise likelihood (0), by default 1.
    random_state : int, optional
        The seed of the pseudo random number generator to use, for reproductibility.
    dt : float, optional
        Process integration time step, a large value increases the sample bias and can make
        the algorithm unstable, but compensates for a smaller n_iter_ou. By default, 2e-2.
    tolerance : float, optional
        Threshold below which a L infinity norm difference indicates the convergence of the
        parameters
    stagnation_threshold : float, optional
        Threshold below which a stagnation of the L infinity norm difference indicates the
        convergence of the parameters
    stagnation_loglik : float, optional
        Threshold below which an absolute difference of the log likelihood indicates the
        convergence of the parameters
    period : int, optional
        Integer used to fold the temporal data periodically
    verbose : bool, optional
        Verbosity level, if False the warnings are silenced
    """

    def __init__(
        self,
        method: Literal["mle", "sample"] = "sample",
        max_iter_em: int = 500,
        n_iter_ou: int = 50,
        n_samples: int = 10,
        ampli: float = 1,
        random_state: Union[None, int, np.random.RandomState] = None,
        dt: float = 2e-2,
        tolerance: float = 1e-4,
        stagnation_threshold: float = 5e-3,
        stagnation_loglik: float = 2,
        period: int = 1,
        verbose: bool = False,
    ):
        if method not in ["mle", "sample"]:
            raise ValueError(f"`method` must be 'mle' or 'sample', provided value is '{method}'")

        self.method = method
        self.max_iter_em = max_iter_em
        self.n_iter_ou = n_iter_ou
        self.ampli = ampli
        self.rng = sku.check_random_state(random_state)
        self.cov = np.array([[]])
        self.dt = dt
        self.tolerance = tolerance
        self.stagnation_threshold = stagnation_threshold
        self.stagnation_loglik = stagnation_loglik

        self.dict_criteria_stop: Dict[str, List] = {}
        self.period = period
        self.verbose = verbose
        self.n_samples = n_samples

    def _check_convergence(self) -> bool:
        return False

    @abstractmethod
    def reset_learned_parameters(self):
        pass

    @abstractmethod
    def update_parameters(self, X: NDArray):
        pass

    @abstractmethod
    def combine_parameters(self):
        pass

    def fit_parameters(self, X: NDArray):
        self.reset_learned_parameters()
        self.update_parameters(X)
        self.combine_parameters()

    def update_criteria_stop(self, X: NDArray):
        self.loglik = self.get_loglikelihood(X)

    @abstractmethod
    def get_loglikelihood(self, X: NDArray) -> float:
        return 0

    @abstractmethod
    def gradient_X_loglik(
        self,
        X: NDArray,
    ) -> NDArray:
        return np.empty  # type: ignore #noqa

    def get_gamma(self) -> NDArray:
        n_rows, n_cols = self.shape_original
        return np.ones((1, n_cols))

    def _maximize_likelihood(self, X: NDArray, mask_na: NDArray) -> NDArray:
        """Get the argmax of a posterior distribution using the BFGS algorithm.

        Parameters
        ----------
        X : NDArray
            Input numpy array.
        mask_na : NDArray
            Boolean dataframe indicating which coefficients should be resampled, and are therefore
            the variables of the optimization

        Returns
        -------
        NDArray
            DataFrame with imputed values.
        """

        def fun_obj(x):
            x_mat = X.copy()
            x_mat[mask_na] = x
            return self.get_loglikelihood(x_mat)

        def fun_jac(x):
            x_mat = X.copy()
            x_mat[mask_na] = x
            grad_x = self.gradient_X_loglik(x_mat)
            grad_x[~mask_na] = 0
            return grad_x

        res = spo.minimize(fun_obj, X[mask_na], jac=fun_jac)

        # for _ in range(1000):
        #     grad = self.gradient_X_loglik(X)
        #     grad[~mask_na] = 0
        #     X += dt * grad
        x = res.x
        X_sol = X.copy()
        X_sol[mask_na] = x
        return X_sol

    def _sample_ou(
        self,
        X: NDArray,
        mask_na: NDArray,
        estimate_params: bool = True,
    ) -> NDArray:
        """
        Samples the Gaussian distribution under the constraint that not na values must remain
        unchanged, using a projected Ornstein-Uhlenbeck process.
        The sampled distribution tends to the target distribution in the limit dt -> 0 and
        n_iter_ou x dt -> infty.

        Parameters
        ----------
        df : NDArray
            Inital dataframe to be imputed, which should have been already imputed using a simple
            method. This first imputation will be used as an initial guess.
        mask_na : NDArray
            Boolean dataframe indicating which coefficients should be resampled.
        estimate_params : bool
            Indicates if the parameters of the distribution should be estimated while the data are
            sampled.

        Returns
        -------
        NDArray
            Sampled data matrix
        """
        X_copy = X.copy()
        n_variables, n_samples = X_copy.shape
        if estimate_params:
            self.reset_learned_parameters()
        X_init = X.copy()
        gamma = self.get_gamma()
        sqrt_gamma = np.real(spl.sqrtm(gamma))
        for _ in range(self.n_iter_ou):
            noise = self.ampli * self.rng.normal(0, 1, size=(n_variables, n_samples))
            grad_X = self.gradient_X_loglik(X_copy)
            X_copy += self.dt * grad_X @ gamma + np.sqrt(2 * self.dt) * noise @ sqrt_gamma
            X_copy[~mask_na] = X_init[~mask_na]
            if estimate_params:
                self.update_parameters(X_copy)

        return X_copy

    def fit_X(self, X: NDArray) -> None:
        mask_na = np.isnan(X)

        # first imputation
        X = utils.linear_interpolation(X)
        self.fit_parameters(X)

        if not np.any(mask_na):
            self.X = X

        for iter_em in range(self.max_iter_em):
            X = self._sample_ou(X, mask_na)
            self.combine_parameters()

            # Stop criteria
            self.update_criteria_stop(X)
            if self._check_convergence():
                print(f"EM converged after {iter_em} iterations.")
                break

        self.dict_criteria_stop = {key: [] for key in self.dict_criteria_stop}
        self.X = X

    def fit(self, X: NDArray) -> Self:
        """
        Fit the statistical distribution with the input X array.

        Parameters
        ----------
        X : NDArray
            Numpy array to be imputed
        """
        X = X.copy()
        self.shape_original = X.shape

        self.hash_fit = hash(X.tobytes())
        if not isinstance(X, np.ndarray):
            raise AssertionError("Invalid type. X must be a NDArray.")

        X = utils.prepare_data(X, self.period)

        if hasattr(self, "p_to_fit") and self.p_to_fit:
            aics: List[float] = []
            for p in range(self.max_lagp + 1):
                self.p = p
                self.fit_X(X)
                n1, n2 = self.X.shape
                aic = np.log(np.linalg.det(self.S)) + 2 * p * (n2**2) / n1
                if len(aics) > 0 and aic > aics[-1]:
                    break
                aics.append(aic)
            self.p = int(np.argmin(aics))
            self.fit_X(X)

        else:
            self.fit_X(X)

        return self

    def transform(self, X: NDArray) -> NDArray:
        """
        Transform the input X array by imputing the missing values.

        Parameters
        ----------
        X : NDArray
            Numpy array to be imputed

        Returns
        -------
        NDArray
            Final array after EM sampling.
        """
        # shape_original = X.shape
        if hash(X.tobytes()) == self.hash_fit:
            X = self.X
        else:
            X = utils.prepare_data(X, self.period)
            # X = self.scaler.transform(X)
            X = utils.linear_interpolation(X)
            if hasattr(self, "p"):
                X = self.create_lag_matrix_X(X)

        mask_na = np.isnan(X)

        if self.method == "mle":
            X_transformed = self._maximize_likelihood(X, mask_na)
        elif self.method == "sample":
            X_transformed = self._sample_ou(X, mask_na, estimate_params=False)

        if np.all(np.isnan(X_transformed)):
            raise AssertionError("Result contains NaN. This is a bug.")

        return X_transformed


class MultiNormalEM(EM):
    """
    Imputation of missing values using a multivariate Gaussian model through EM optimization and
    using a projected Ornstein-Uhlenbeck process.

    Parameters
    ----------
    method : Literal["mle", "sample"]
        Method for imputation, choose among "sample" or "mle".
    max_iter_em : int, optional
        Maximum number of steps in the EM algorithm
    n_iter_ou : int, optional
        Number of iterations for the Gibbs sampling method (+ noise addition),
        necessary for convergence, by default 50.
    ampli : float, optional
        Whether to sample the posterior (1)
        or to maximise likelihood (0), by default 1.
    random_state : int, optional
        The seed of the pseudo random number generator to use, for reproductibility.
    dt : float
        Process integration time step, a large value increases the sample bias and can make
        the algorithm unstable, but compensates for a smaller n_iter_ou. By default, 2e-2.
    tolerance : float, optional
        Threshold below which a L infinity norm difference indicates the convergence of the
        parameters
    stagnation_threshold : float, optional
        Threshold below which a L infinity norm difference indicates the convergence of the
        parameters
    stagnation_loglik : float, optional
        Threshold below which an absolute difference of the log likelihood indicates the
        convergence of the parameters
    period : int, optional
        Integer used to fold the temporal data periodically
    verbose : bool, optional
        Verbosity level, if False the warnings are silenced
    """

    def __init__(
        self,
        method: Literal["mle", "sample"] = "sample",
        max_iter_em: int = 200,
        n_iter_ou: int = 50,
        ampli: float = 1,
        random_state: Union[None, int, np.random.RandomState] = None,
        dt: float = 2e-2,
        tolerance: float = 1e-4,
        stagnation_threshold: float = 5e-3,
        stagnation_loglik: float = 2,
        period: int = 1,
        verbose: bool = False,
    ) -> None:
        super().__init__(
            method=method,
            max_iter_em=max_iter_em,
            n_iter_ou=n_iter_ou,
            ampli=ampli,
            random_state=random_state,
            dt=dt,
            tolerance=tolerance,
            stagnation_threshold=stagnation_threshold,
            stagnation_loglik=stagnation_loglik,
            period=period,
            verbose=verbose,
        )
        self.dict_criteria_stop = {"logliks": [], "means": [], "covs": []}

    def get_loglikelihood(self, X: NDArray) -> float:
        """
        Value of the log-likelihood up to a constant for the provided X, using the attributes
        `means` and `cov_inv` for the multivariate normal distribution.

        Parameters
        ----------
        X : NDArray
            Input matrix with variables in column

        Returns
        -------
        float
            Computed value
        """
        Xc = X - self.means
        return -((Xc @ self.cov_inv) * Xc).sum().sum() / 2

    def gradient_X_loglik(self, X: NDArray) -> NDArray:
        """
        Gradient of the log-likelihood for the provided X, using the attributes
        `means` and `cov_inv` for the multivariate normal distribution.

        Parameters
        ----------
        X : NDArray
            Input matrix with variables in column

        Returns
        -------
        NDArray
            The gradient of the log-likelihood with respect to the input variable `X`.
        """
        grad_X = -(X - self.means) @ self.cov_inv
        return grad_X

    def get_gamma(self) -> NDArray:
        """
        Normalisation matrix used to stabilize the sampling process

        Returns
        -------
        NDArray
            Gamma matrix
        """
        gamma = np.diag(np.diagonal(self.cov))
        # gamma = self.cov
        # gamma = np.eye(len(self.cov))
        return gamma

    def update_criteria_stop(self, X: NDArray):
        """
        Updates the variables which will be used to compute the stop critera

        Parameters
        ----------
        X : NDArray
            Input matrix with variables in column
        """
        self.loglik = self.get_loglikelihood(X)
        self.dict_criteria_stop["means"].append(self.means)
        self.dict_criteria_stop["covs"].append(self.cov)
        self.dict_criteria_stop["logliks"].append(self.loglik)

    def reset_learned_parameters(self):
        """
        Resets all lists of estimated parameters before starting a new estimation.
        """
        self.list_means = []
        self.list_cov = []

    def update_parameters(self, X):
        """
        Retains statistics relative to the current sample, in prevision of combining them.

        Parameters
        ----------
        X : NDArray
            Input matrix with variables in column
        """
        n_rows, n_cols = X.shape
        means = np.mean(X, axis=0)
        self.list_means.append(means)
        # reshaping for 1D input
        if n_rows == 1:
            cov = np.zeros((n_cols, n_cols))
        else:
            cov = np.cov(X, bias=True, rowvar=False).reshape(n_cols, -1)
        self.list_cov.append(cov)

    def combine_parameters(self):
        """
        Combine all statistics computed for each sample in the update step, using the MANOVA
        formula.
        """
        list_means = self.list_means[-self.n_samples :]
        list_cov = self.list_cov[-self.n_samples :]

        # MANOVA formula
        means_stack = np.stack(list_means)
        self.means = np.mean(means_stack, axis=0)
        cov_stack = np.stack(list_cov)
        cov_intragroup = np.mean(cov_stack, axis=0)
        if len(list_means) == 1:
            cov_intergroup = np.zeros(cov_intragroup.shape)
        else:
            cov_intergroup = np.cov(means_stack, bias=True, rowvar=False)
        self.cov = cov_intragroup + cov_intergroup
        self.cov_inv = np.linalg.pinv(self.cov)

    def _maximize_likelihood(self, X: NDArray, mask_na: NDArray) -> NDArray:
        """
        Get the argmax of a posterior distribution.

        Parameters
        ----------
        X : NDArray
            Input DataFrame.
        mask_na : NDArray
            Boolean dataframe indicating which coefficients should be resampled, and are therefore
            the variables of the optimization

        Returns
        -------
        NDArray
            DataFrame with imputed values.
        """
        X_center = X - self.means[:, None]
        X_imputed = _conjugate_gradient(self.cov_inv, X_center, mask_na)
        X_imputed = self.means[:, None] + X_imputed
        return X_imputed

    def _check_convergence(self) -> bool:
        """
        Check if the EM algorithm has converged. Three criteria:
        1) if the differences between the estimates of the parameters (mean and covariance) is
        less than a threshold (min_diff_reached - tolerance).
        2) if the difference of the consecutive differences of the estimates is less than a
        threshold, i.e. stagnates over the last 5 interactions (min_diff_stable -
        stagnation_threshold).
        3) if the likelihood of the data no longer increases,
        i.e. stagnates over the last 5 iterations (max_loglik - stagnation_loglik).

        Returns
        -------
        bool
            True/False if the algorithm has converged
        """
        list_means = self.dict_criteria_stop["means"]
        list_covs = self.dict_criteria_stop["covs"]
        list_logliks = self.dict_criteria_stop["logliks"]

        n_iter = len(list_means)
        if n_iter < 10:
            return False

        min_diff_means1 = min_diff_Linf(list_covs, n_steps=1)
        min_diff_covs1 = min_diff_Linf(list_means, n_steps=1)
        min_diff_reached = min_diff_means1 < self.tolerance and min_diff_covs1 < self.tolerance

        min_diff_means5 = min_diff_Linf(list_covs, n_steps=5)
        min_diff_covs5 = min_diff_Linf(list_means, n_steps=5)

        min_diff_stable = (
            min_diff_means5 < self.stagnation_threshold
            and min_diff_covs5 < self.stagnation_threshold
        )

        min_diff_loglik5_ord1 = min_diff_Linf(list_logliks, n_steps=5)
        min_diff_loglik5_ord2 = min_diff_Linf(list_logliks, n_steps=5, order=2)
        max_loglik = (min_diff_loglik5_ord1 < self.stagnation_loglik) or (
            min_diff_loglik5_ord2 < self.stagnation_loglik
        )

        return min_diff_reached or min_diff_stable or max_loglik


class VARpEM(EM):
    """
    Imputation of missing values using a vector autoregressive model through EM optimization and
    using a projected Ornstein-Uhlenbeck process. Equations and notations and from the following
    reference, matrices are transposed for consistency:
    Lütkepohl (2005) New Introduction to Multiple Time Series Analysis

    X^n+1 = nu + sum_k A_k^T @ X_k^n + G_n @ S

    Parameters
    ----------
    method : Literal["mle", "sample"]
        Method for imputation, choose among "sample" or "mle".
    max_iter_em : int, optional
        Maximum number of steps in the EM algorithm
    n_iter_ou : int, optional
        Number of iterations for the Gibbs sampling method (+ noise addition),
        necessary for convergence, by default 50.
    ampli : float, optional
        Whether to sample the posterior (1)
        or to maximise likelihood (0), by default 1.
    random_state : int, optional
        The seed of the pseudo random number generator to use, for reproductibility.
    dt : float
        Process integration time step, a large value increases the sample bias and can make
        the algorithm unstable, but compensates for a smaller n_iter_ou. By default, 2e-2.
    tolerance : float, optional
        Threshold below which a L infinity norm difference indicates the convergence of the
        parameters
    stagnation_threshold : float, optional
        Threshold below which a L infinity norm difference indicates the convergence of the
        parameters
    stagnation_loglik : float, optional
        Threshold below which an absolute difference of the log likelihood indicates the
        convergence of the parameters
    period : int, optional
        Integer used to fold the temporal data periodically
    verbose: bool
        default `False`
<<<<<<< HEAD

    Attributes
    ----------
    X_intermediate : list
        List of pd.DataFrame giving the results of the EM process as function of the
        iteration number.

    Examples
    --------
    >>> import numpy as np
    >>> import pandas as pd
    >>> from qolmat.imputations.em_sampler import VARpEM
    >>> imputer = VARpEM(method="sample")
    >>> X = pd.DataFrame(data=[[1, 1, 1, 1],
    >>>                        [np.nan, np.nan, 3, 2],
    >>>                        [1, 2, 2, 1], [2, 2, 2, 2]],
    >>>                        columns=["var1", "var2", "var3", "var4"])
    >>> imputer.fit_transform(X)
=======
>>>>>>> 608552cb
    """

    def __init__(
        self,
        method: Literal["mle", "sample"] = "sample",
        max_iter_em: int = 200,
        n_iter_ou: int = 50,
        ampli: float = 1,
        random_state: Union[None, int, np.random.RandomState] = None,
        dt: float = 2e-2,
        tolerance: float = 1e-4,
        stagnation_threshold: float = 5e-3,
        stagnation_loglik: float = 2,
        period: int = 1,
        verbose: bool = False,
        p: Union[None, int] = None,
        max_lagp: int = 2,
    ) -> None:
        super().__init__(
            method=method,
            max_iter_em=max_iter_em,
            n_iter_ou=n_iter_ou,
            ampli=ampli,
            random_state=random_state,
            dt=dt,
            tolerance=tolerance,
            stagnation_threshold=stagnation_threshold,
            stagnation_loglik=stagnation_loglik,
            period=period,
            verbose=verbose,
        )
        self.dict_criteria_stop = {"logliks": [], "S": [], "B": []}
        self.p_to_fit = False
        self.p = p  # type: ignore #noqa
        self.max_lagp = max_lagp
        if self.p is None:
            self.p_to_fit = True

    def get_loglikelihood(self, X: NDArray) -> float:
        """
        Value of the log-likelihood up to a constant for the provided X, using the attributes
        `nu`, `B` and `S` for the VAR(p) distribution.

        Parameters
        ----------
        X : NDArray
            Input matrix with variables in column

        Returns
        -------
        float
            Computed value
        """
        Z, Y = utils.create_lag_matrices(X, self.p)
        U = Y - Z @ self.B
        return -(U @ self.S_inv * U).sum().sum() / 2

    def gradient_X_loglik(self, X: NDArray) -> NDArray:
        """
        Gradient of the log-likelihood for the provided X, using the attributes
        `means` and `cov_inv` for the VAR(p) distribution.

        Parameters
        ----------
        X : NDArray
            Input matrix with variables in column

        Returns
        -------
        NDArray
            The gradient of the log-likelihood with respect to the input variable `X`.
        """
        n_rows, n_cols = X.shape
        Z, Y = utils.create_lag_matrices(X, p=self.p)
        U = Y - Z @ self.B
        grad_1 = np.zeros(X.shape)
        grad_1[self.p :, :] = -U @ self.S_inv
        grad_2 = np.zeros(X.shape)
        for lag in range(self.p):
            A = self.B[1 + lag * n_cols : 1 + (lag + 1) * n_cols, :]
            grad_2[self.p - lag - 1 : -lag - 1, :] += U @ self.S_inv @ A.T

        return grad_1 + grad_2

    def get_gamma(self) -> NDArray:
        """
        Normalisation matrix used to stabilize the sampling process

        Returns
        -------
        NDArray
            Gamma matrix
        """
        # gamma = np.diagonal(self.S).reshape(1, -1)
        gamma = self.S
        return gamma

    def update_criteria_stop(self, X: NDArray):
        """
        Updates the variables which will be used to compute the stop critera

        Parameters
        ----------
        X : NDArray
            Input matrix with variables in column
        """
        self.loglik = self.get_loglikelihood(X)
        self.dict_criteria_stop["S"].append(self.list_S[-1])
        self.dict_criteria_stop["B"].append(self.list_B[-1])
        self.dict_criteria_stop["logliks"].append(self.loglik)

    def reset_learned_parameters(self):
        """
        Resets all lists of estimated parameters before starting a new estimation.
        """
        self.list_ZZ = []
        self.list_ZY = []
        self.list_B = []
        self.list_S = []
        self.list_YY = []

    def update_parameters(self, X: NDArray) -> None:
        """
        Retains statistics relative to the current sample, in prevision of combining them.

        Parameters
        ----------
        X : NDArray
            Input matrix with variables in column
        """

        Z, Y = utils.create_lag_matrices(X, self.p)
        n_obs = len(Z)
        ZZ = Z.T @ Z / n_obs
        ZZ_inv = np.linalg.pinv(ZZ)
        ZY = Z.T @ Y / n_obs
        B = ZZ_inv @ ZY
        U = Y - Z @ B
        S = U.T @ U / n_obs
        YY = Y.T @ Y / n_obs

        self.list_ZZ.append(ZZ)
        self.list_ZY.append(ZY)
        self.list_B.append(B)
        self.list_S.append(S)
        self.list_YY.append(YY)

    def combine_parameters(self) -> None:
        """
        Combine all statistics computed for each sample in the update step. The estimation of `nu`
         and `B` corresponds to the MLE, whereas `S` is approximated.
        """
        list_ZZ = self.list_ZZ[-self.n_samples :]
        list_ZY = self.list_ZY[-self.n_samples :]
        list_YY = self.list_YY[-self.n_samples :]

        stack_ZZ = np.stack(list_ZZ)
        self.ZZ = np.mean(stack_ZZ, axis=0)
        stack_ZY = np.stack(list_ZY)
        self.ZY = np.mean(stack_ZY, axis=0)
        self.ZZ_inv = np.linalg.pinv(self.ZZ)
        self.B = self.ZZ_inv @ self.ZY
        stack_YY = np.stack(list_YY)
        self.YY = np.mean(stack_YY, axis=0)
        self.S = self.YY - self.ZY.T @ self.B - self.B.T @ self.ZY + self.B.T @ self.ZZ @ self.B
        self.S_inv = np.linalg.pinv(self.S, rcond=1e-10)

    def _check_convergence(self) -> bool:
        """
        Check if the EM algorithm has converged. Three criteria:
        1) if the differences between the estimates of the parameters (mean and covariance) is
        less than a threshold (min_diff_reached - tolerance).
        OR 2) if the difference of the consecutive differences of the estimates is less than a
        threshold, i.e. stagnates over the last 5 interactions (min_diff_stable -
        stagnation_threshold).
        OR 3) if the likelihood of the data no longer increases,
        i.e. stagnates over the last 5 iterations (max_loglik - stagnation_loglik).

        Returns
        -------
        bool
            True/False if the algorithm has converged
        """

        list_B = self.dict_criteria_stop["B"]
        list_S = self.dict_criteria_stop["S"]
        list_logliks = self.dict_criteria_stop["logliks"]

        n_iter = len(list_B)
        if n_iter < 10:
            return False

        min_diff_B1 = min_diff_Linf(list_B, n_steps=1)
        min_diff_S1 = min_diff_Linf(list_S, n_steps=1)
        min_diff_reached = min_diff_B1 < self.tolerance and min_diff_S1 < self.tolerance

        min_diff_B5 = min_diff_Linf(list_B, n_steps=5)
        min_diff_S5 = min_diff_Linf(list_S, n_steps=5)
        min_diff_stable = (
            min_diff_B5 < self.stagnation_threshold and min_diff_S5 < self.stagnation_threshold
        )

        max_loglik5_ord1 = min_diff_Linf(list_logliks, n_steps=5, order=1)
        max_loglik5_ord2 = min_diff_Linf(list_logliks, n_steps=5, order=2)
        max_loglik = (max_loglik5_ord1 < self.stagnation_loglik) or (
            max_loglik5_ord2 < self.stagnation_loglik
        )

        return min_diff_reached or min_diff_stable or max_loglik<|MERGE_RESOLUTION|>--- conflicted
+++ resolved
@@ -657,7 +657,6 @@
         Integer used to fold the temporal data periodically
     verbose: bool
         default `False`
-<<<<<<< HEAD
 
     Attributes
     ----------
@@ -676,8 +675,6 @@
     >>>                        [1, 2, 2, 1], [2, 2, 2, 2]],
     >>>                        columns=["var1", "var2", "var3", "var4"])
     >>> imputer.fit_transform(X)
-=======
->>>>>>> 608552cb
     """
 
     def __init__(
