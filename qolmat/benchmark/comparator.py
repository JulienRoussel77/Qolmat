from typing import Any, Dict, List, Optional

import numpy as np
import pandas as pd

from qolmat.benchmark import hyperparameters, metrics
from qolmat.benchmark.missing_patterns import _HoleGenerator


class Comparator:
    """
    This class implements a comparator for evaluating different imputation methods.

    Parameters
    ----------
    dict_models: Dict[str, any]
        dictionary of imputation methods
    selected_columns: List[str]Œ
        list of column's names selected (all with at least one null value will be imputed)
    columnwise_evaluation : Optional[bool], optional
        whether the metric should be calculated column-wise or not, by default False
    dict_config_opti: Optional[Dict[str, Dict[str, Union[str, float, int]]]] = {}
        dictionary of search space for each implementation method. By default, the value is set to
        {}.
    max_evals: int = 10
        number of calls of the optimization algorithm
        10.
    """

<<<<<<< HEAD
    dict_metrics: Dict[str, Callable] = {
        "mse": metrics.mean_squared_error,
        "rmse": metrics.root_mean_squared_error,
        "mae": metrics.mean_absolute_error,
        "wmape": metrics.weighted_mean_absolute_percentage_error,
        "wasserstein_columnwise": partial(metrics.wasserstein_distance, method="columnwise"),
        "KL_columnwise": partial(metrics.kl_divergence, method="columnwise"),
        "KL_gaussian": partial(metrics.kl_divergence, method="gaussian"),
        "ks_test": metrics.kolmogorov_smirnov_test,
        "correlation_diff": metrics.mean_difference_correlation_matrix_numerical_features,
        "pairwise_dist": metrics.sum_pairwise_distances,
        "energy": metrics.sum_energy_distances,
        "frechet": metrics.frechet_distance,
        "dist_corr_pattern": partial(
            metrics.pattern_based_weighted_mean_metric,
            metric=metrics.distance_correlation_complement,
        ),
    }

=======
>>>>>>> 5719c8d7
    def __init__(
        self,
        dict_models: Dict[str, Any],
        selected_columns: List[str],
        generator_holes: _HoleGenerator,
        metrics: List = ["mae", "wmape", "KL_columnwise"],
        dict_config_opti: Optional[Dict[str, Any]] = {},
        max_evals: int = 10,
    ):
        self.dict_imputers = dict_models
        self.selected_columns = selected_columns
        self.generator_holes = generator_holes
        self.metrics = metrics
        self.dict_config_opti = dict_config_opti
        self.max_evals = max_evals

    def get_errors(
        self,
        df_origin: pd.DataFrame,
        df_imputed: pd.DataFrame,
        df_mask: pd.DataFrame,
    ) -> pd.Series:
        """Functions evaluating the reconstruction's quality

        Parameters
        ----------
        signal_ref : pd.DataFrame
            reference/orginal signal
        signal_imputed : pd.DataFrame
            imputed signal

        Returns
        -------
        dictionary
            dictionay of results obtained via different metrics
        """
        dict_errors = {}
        for name_metric in self.metrics:
            dict_errors[name_metric] = metrics.get_metric(name_metric)(
                df_origin, df_imputed, df_mask
            )
        errors = pd.concat(dict_errors.values(), keys=dict_errors.keys())
        return errors

    def evaluate_errors_sample(
        self,
        imputer: Any,
        df: pd.DataFrame,
        dict_config_opti_imputer: Dict[str, Any] = {},
    ) -> pd.Series:
        """Evaluate the errors in the cross-validation

        Parameters
        ----------
        tested_model : any
            imputation model
        df : pd.DataFrame
            dataframe to impute
        dict_config_opti_imputer : Dict
            search space for tested_model's hyperparameters

        Returns
        -------
        pd.DataFrame
            DataFrame with the errors for each metric (in column) and at each fold (in index)
        """
        list_errors = []
        df_origin = df[self.selected_columns].copy()
        for df_mask in self.generator_holes.split(df_origin):
            df_corrupted = df_origin.copy()
            df_corrupted[df_mask] = np.nan
            metric_optim = "mae"
            imputer_opti = hyperparameters.optimize(
                imputer,
                df,
                self.generator_holes,
                metric_optim,
                dict_config_opti_imputer,
                max_evals=self.max_evals,
            )
            df_imputed = imputer_opti.fit_transform(df_corrupted)
            subset = self.generator_holes.subset
            errors = self.get_errors(df_origin[subset], df_imputed[subset], df_mask[subset])
            list_errors.append(errors)
        df_errors = pd.DataFrame(list_errors)
        errors_mean = df_errors.mean(axis=0)

        return errors_mean

    def compare(
        self,
        df: pd.DataFrame,
    ):
        """Function to compare different imputation methods on dataframe df

        Parameters
        ----------
        df : pd.DataFrame
        verbose : bool, optional
            _description_, by default True
        Returns
        -------
        pd.DataFrame
            dataframe with imputation
        """

        dict_errors = {}

        for name, imputer in self.dict_imputers.items():
            dict_config_opti_imputer = self.dict_config_opti.get(name, {})

            try:
                dict_errors[name] = self.evaluate_errors_sample(
                    imputer, df, dict_config_opti_imputer
                )
                print(f"Tested model: {type(imputer).__name__}")
            except Exception as excp:
                print("Error while testing ", type(imputer).__name__)
                raise excp

        df_errors = pd.DataFrame(dict_errors)

        return df_errors<|MERGE_RESOLUTION|>--- conflicted
+++ resolved
@@ -27,28 +27,6 @@
         10.
     """
 
-<<<<<<< HEAD
-    dict_metrics: Dict[str, Callable] = {
-        "mse": metrics.mean_squared_error,
-        "rmse": metrics.root_mean_squared_error,
-        "mae": metrics.mean_absolute_error,
-        "wmape": metrics.weighted_mean_absolute_percentage_error,
-        "wasserstein_columnwise": partial(metrics.wasserstein_distance, method="columnwise"),
-        "KL_columnwise": partial(metrics.kl_divergence, method="columnwise"),
-        "KL_gaussian": partial(metrics.kl_divergence, method="gaussian"),
-        "ks_test": metrics.kolmogorov_smirnov_test,
-        "correlation_diff": metrics.mean_difference_correlation_matrix_numerical_features,
-        "pairwise_dist": metrics.sum_pairwise_distances,
-        "energy": metrics.sum_energy_distances,
-        "frechet": metrics.frechet_distance,
-        "dist_corr_pattern": partial(
-            metrics.pattern_based_weighted_mean_metric,
-            metric=metrics.distance_correlation_complement,
-        ),
-    }
-
-=======
->>>>>>> 5719c8d7
     def __init__(
         self,
         dict_models: Dict[str, Any],
