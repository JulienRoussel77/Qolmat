--- conflicted
+++ resolved
@@ -46,34 +46,19 @@
 
 
 def acf(values: pd.Series, lag_max: int = 30) -> pd.Series:
-<<<<<<< HEAD
-    """
-    Robust computation of the autocorrelation function for a univariate time series.
-=======
     """Correlation series of dataseries
->>>>>>> 5719c8d7
 
     Parameters
     ----------
     values : pd.Series
-<<<<<<< HEAD
-        Values of the time series, can contain missing values
-    lag_max: int
-        Maximal number of lags, which is the number of estimated correlations
-=======
         dataseries
     lag_max : int, optional
         the maximum lag, by default 30
->>>>>>> 5719c8d7
 
     Returns
     -------
     pd.Series
-<<<<<<< HEAD
-        Series of estimated autocorrelations, indexed by the corresponding lag
-=======
         correlation series of value
->>>>>>> 5719c8d7
     """
     acf = pd.Series(0, index=range(lag_max))
     for lag in range(lag_max):
