--- conflicted
+++ resolved
@@ -1,23 +1,16 @@
 import pandas as pd
 import numpy as np
-<<<<<<< HEAD
-from typing import Callable, List, Optional, Tuple, Dict, Union
-
-from sklearn.base import BaseEstimator
-from qolmat.imputations.imputers import _Imputer, ImputerRegressor
-from qolmat.imputations.diffusions.diffusions import TabDDPM, TabDDPMTS
-from qolmat.utils.exceptions import PyTorchExtraNotInstalled
-from qolmat.benchmark import metrics
-=======
-
-from typing import Any, Callable, List, Optional, Tuple, Union
+
+from typing import Any, Callable, List, Optional, Tuple, Union, Dict
 from typing_extensions import Self
 from numpy.typing import NDArray
 from sklearn.preprocessing import StandardScaler
+from sklearn.base import BaseEstimator
 
 from qolmat.imputations.imputers import _Imputer, ImputerRegressor
 from qolmat.utils.exceptions import EstimatorNotDefined, PyTorchExtraNotInstalled
->>>>>>> 608552cb
+from qolmat.imputations.diffusions.diffusions import TabDDPM, TabDDPMTS
+from qolmat.benchmark import metrics
 
 try:
     import torch
@@ -206,13 +199,320 @@
         Self
             Return Self
         """
-<<<<<<< HEAD
-        if self.estimator:
-            input_data = torch.Tensor(X.values)
-            output_data = self.estimator(input_data)
-            pred = output_data.detach().numpy().flatten()
-            return pd.Series(pred, index=X.index, dtype=float)
-        assert AssertionError("Estimator is not provided.")
+        optimizer = optim.Adam(self.parameters(), lr=self.learning_rate)
+        loss_fn = self.loss_fn
+        list_loss = []
+        for epoch in range(self.epochs):
+            self.train()
+            optimizer.zero_grad()
+
+            input_data = torch.Tensor(X)
+            target_data = torch.Tensor(y)
+            outputs = self(input_data)
+            loss = loss_fn(outputs, target_data)
+
+            loss.backward()
+            optimizer.step()
+            if (epoch + 1) % 10 == 0:
+                print(f"Epoch [{epoch+1}/{self.epochs}], Loss: {loss.item():.4f}")
+            list_loss.append(loss.item())
+        self.loss.extend([list_loss])
+        return self
+
+    def decode(self, Z: NDArray) -> NDArray:
+        """
+        Decode encoded data.
+
+        Parameters
+        ----------
+        Z : ndarray
+            Encoded data.
+
+        Returns
+        -------
+        ndarray
+            Decoded data.
+        """
+        Z_decoded = self.scaler.inverse_transform(Z)
+        Z_decoded = self.decoder(torch.Tensor(Z_decoded))
+        Z_decoded = Z_decoded.detach().numpy()
+        return Z_decoded
+
+    def encode(self, X: NDArray) -> NDArray:
+        """
+        Encode input data.
+
+        Parameters
+        ----------
+        X : ndarray
+            Input data.
+
+        Returns
+        -------
+        ndarray
+            Encoded data.
+        """
+        X_encoded = self.encoder(torch.Tensor(X))
+        X_encoded = X_encoded.detach().numpy()
+        X_encoded = self.scaler.fit_transform(X_encoded)
+        return X_encoded
+
+
+class ImputerAutoencoder(_Imputer):
+    """Impute by the mean of the column.
+
+    Parameters
+    ----------
+    groups: Tuple[str, ...]
+        List of column names to group by, by default []
+    lamb: float
+        Sampling step
+    max_iterations: int
+        Maximal number of iterations in the sampling process
+    epochs: int
+        Number of epochs when fitting the autoencoder, by default 100
+    learning_rate: float
+        Learning rate hen fitting the autoencoder, by default 0.001
+    loss_fn: Callable
+        Loss used when fitting the autoencoder, by default nn.L1Loss()
+    """
+
+    def __init__(
+        self,
+        encoder: nn.Sequential,
+        decoder: nn.Sequential,
+        groups: Tuple[str, ...] = (),
+        random_state: Union[None, int, np.random.RandomState] = None,
+        lamb: float = 1e-2,
+        max_iterations: int = 100,
+        epochs: int = 100,
+        learning_rate: float = 0.001,
+        loss_fn: Callable = nn.L1Loss(),
+    ) -> None:
+        super().__init__(groups=groups, columnwise=False, shrink=False, random_state=random_state)
+        self.loss_fn = loss_fn
+        self.lamb = lamb
+        self.max_iterations = max_iterations
+        self.epochs = epochs
+        self.learning_rate = learning_rate
+        self.encoder = encoder
+        self.decoder = decoder
+
+    def _fit_element(self, df: pd.DataFrame, col: str = "__all__", ngroup: int = 0) -> Autoencoder:
+        """
+        Fits the imputer on `df`, at the group and/or column level depending onself.groups and
+        self.columnwise.
+
+        Parameters
+        ----------
+        df : pd.DataFrame
+            Dataframe on which the imputer is fitted
+        col : str, optional
+            Column on which the imputer is fitted, by default "__all__"
+        ngroup : int, optional
+            Id of the group on which the method is applied
+
+        Returns
+        -------
+        Any
+            Return fitted encoder
+
+        Raises
+        ------
+        NotDataFrame
+            Input has to be a pandas.DataFrame.
+        """
+        self._check_dataframe(df)
+        autoencoder = Autoencoder(
+            self.encoder,
+            self.decoder,
+            self.epochs,
+            self.learning_rate,
+            self.loss_fn,
+        )
+        X = df.fillna(df.mean()).values
+        return autoencoder.fit(X, X)
+
+    def _transform_element(
+        self, df: pd.DataFrame, col: str = "__all__", ngroup: int = 0
+    ) -> pd.DataFrame:
+        """
+        Transforms the dataframe `df`, at the group and/or column level depending onself.groups and
+        self.columnwise.
+
+        Parameters
+        ----------
+        df : pd.DataFrame
+            Dataframe or column to impute
+        col : str, optional
+            Column transformed by the imputer, by default "__all__"
+        ngroup : int, optional
+            Id of the group on which the method is applied
+
+        Returns
+        -------
+        pd.DataFrame
+            Imputed dataframe
+
+        Raises
+        ------
+        NotDataFrame
+            Input has to be a pandas.DataFrame.
+        """
+        autoencoder = self._dict_fitting[col][ngroup]
+        df_train = df.copy()
+        df_train = df_train.fillna(df_train.mean())
+        scaler = StandardScaler()
+        df_train_scaler = pd.DataFrame(
+            scaler.fit_transform(df_train), index=df_train.index, columns=df_train.columns
+        )
+        X = df_train_scaler.values
+        mask = df.isna().values
+
+        for _ in range(self.max_iterations):
+            self.fit(X, X)
+            Z = autoencoder.encode(X)
+            W = np.sqrt(self.lamb) * self._rng.normal(0, 1, size=Z.shape)
+            Z_next = (1 - self.lamb) * Z + W
+            X_next = autoencoder.decode(Z_next)
+            X[mask] = X_next[mask]
+        df_imputed = pd.DataFrame(
+            scaler.inverse_transform(X), index=df_train.index, columns=df_train.columns
+        )
+        return df_imputed
+
+
+def build_mlp_example(
+    input_dim: int,
+    list_num_neurons: List[int],
+    output_dim: int = 1,
+    activation: Callable = nn.ReLU,
+) -> nn.Sequential:
+    """
+    Constructs a multi-layer perceptron (MLP) with a custom architecture.
+
+    Parameters
+    ----------
+    input_dim : int
+        Dimension of the input layer.
+    list_num_neurons : List[int]
+        List specifying the number of neurons in each hidden layer.
+    output_dim : int, optional
+        Dimension of the output layer, defaults to 1.
+    activation : nn.Module, optional
+        Activation function to use between hidden layers, defaults to nn.ReLU().
+
+    Returns
+    -------
+    nn.Sequential
+        PyTorch model representing the MLP.
+
+    Raises
+    ------
+    TypeError
+        If `input_dim` is not an integer or `list_num_neurons` is not a list.
+
+    Examples
+    --------
+    >>> model = build_mlp_example(input_dim=10, list_num_neurons=[32, 64, 128], output_dim=1)
+    >>> print(model)
+    Sequential(
+      (0): Linear(in_features=10, out_features=32, bias=True)
+      (1): ReLU()
+      (2): Linear(in_features=32, out_features=64, bias=True)
+      (3): ReLU()
+      (4): Linear(in_features=64, out_features=128, bias=True)
+      (5): ReLU()
+      (6): Linear(in_features=128, out_features=1, bias=True)
+    )
+    """
+    layers = []
+    for num_neurons in list_num_neurons:
+        layers.append(nn.Linear(input_dim, num_neurons))
+        layers.append(activation())
+        input_dim = num_neurons
+    layers.append(nn.Linear(input_dim, output_dim))
+
+    estimator = nn.Sequential(*layers)
+    return estimator
+
+
+def build_autoencoder_example(
+    input_dim: int,
+    latent_dim: int,
+    list_num_neurons: List[int],
+    output_dim: int = 1,
+    activation: Callable = nn.ReLU,
+) -> Tuple[nn.Sequential, nn.Sequential]:
+    """
+    Constructs an autoencoder with a custom architecture.
+
+    Parameters
+    ----------
+    input_dim : int
+        Dimension of the input layer.
+    latent_dim : int
+        Dimension of the latent space.
+    list_num_neurons : List[int]
+        List specifying the number of neurons in each hidden layer.
+    output_dim : int, optional
+        Dimension of the output layer, defaults to 1.
+    activation : nn.Module, optional
+        Activation function to use between hidden layers, defaults to nn.ReLU().
+
+    Returns
+    -------
+    Tuple[nn.Sequential, nn.Sequential]
+        Tuple containing the encoder and decoder models.
+
+    Raises
+    ------
+    TypeError
+        If `input_dim` is not an integer or `list_num_neurons` is not a list.
+
+    Examples
+    --------
+    >>> encoder, decoder = build_autoencoder_example(
+                                                        input_dim=10,
+                                                        latent_dim=4,
+                                                        list_num_neurons=[32, 64, 128],
+                                                        output_dim=252
+                                                    )
+    >>> print(encoder)
+    Sequential(
+      (0): Linear(in_features=10, out_features=128, bias=True)
+      (1): ReLU()
+      (2): Linear(in_features=128, out_features=64, bias=True)
+      (3): ReLU()
+      (4): Linear(in_features=64, out_features=32, bias=True)
+      (5): ReLU()
+      (6): Linear(in_features=32, out_features=4, bias=True)
+    )
+    >>> print(decoder)
+    Sequential(
+      (0): Linear(in_features=4, out_features=32, bias=True)
+      (1): ReLU()
+      (2): Linear(in_features=32, out_features=64, bias=True)
+      (3): ReLU()
+      (4): Linear(in_features=64, out_features=128, bias=True)
+      (5): ReLU()
+      (6): Linear(in_features=128, out_features=252, bias=True)
+    )
+    """
+
+    encoder = build_mlp_example(
+        input_dim=input_dim,
+        output_dim=latent_dim,
+        list_num_neurons=np.sort(list_num_neurons)[::-1].tolist(),
+        activation=activation,
+    )
+    decoder = build_mlp_example(
+        input_dim=latent_dim,
+        output_dim=output_dim,
+        list_num_neurons=np.sort(list_num_neurons).tolist(),
+        activation=activation,
+    )
+    return encoder, decoder
 
 
 class ImputerDiffusion(_Imputer):
@@ -246,108 +546,6 @@
         self.freq_str = freq_str
 
     def _fit_element(self, df: pd.DataFrame, col: str = "__all__", ngroup: int = 0):
-=======
-        optimizer = optim.Adam(self.parameters(), lr=self.learning_rate)
-        loss_fn = self.loss_fn
-        list_loss = []
-        for epoch in range(self.epochs):
-            self.train()
-            optimizer.zero_grad()
-
-            input_data = torch.Tensor(X)
-            target_data = torch.Tensor(y)
-            outputs = self(input_data)
-            loss = loss_fn(outputs, target_data)
-
-            loss.backward()
-            optimizer.step()
-            if (epoch + 1) % 10 == 0:
-                print(f"Epoch [{epoch+1}/{self.epochs}], Loss: {loss.item():.4f}")
-            list_loss.append(loss.item())
-        self.loss.extend([list_loss])
-        return self
-
-    def decode(self, Z: NDArray) -> NDArray:
-        """
-        Decode encoded data.
-
-        Parameters
-        ----------
-        Z : ndarray
-            Encoded data.
-
-        Returns
-        -------
-        ndarray
-            Decoded data.
-        """
-        Z_decoded = self.scaler.inverse_transform(Z)
-        Z_decoded = self.decoder(torch.Tensor(Z_decoded))
-        Z_decoded = Z_decoded.detach().numpy()
-        return Z_decoded
-
-    def encode(self, X: NDArray) -> NDArray:
-        """
-        Encode input data.
-
-        Parameters
-        ----------
-        X : ndarray
-            Input data.
-
-        Returns
-        -------
-        ndarray
-            Encoded data.
-        """
-        X_encoded = self.encoder(torch.Tensor(X))
-        X_encoded = X_encoded.detach().numpy()
-        X_encoded = self.scaler.fit_transform(X_encoded)
-        return X_encoded
-
-
-class ImputerAutoencoder(_Imputer):
-    """Impute by the mean of the column.
-
-    Parameters
-    ----------
-    groups: Tuple[str, ...]
-        List of column names to group by, by default []
-    lamb: float
-        Sampling step
-    max_iterations: int
-        Maximal number of iterations in the sampling process
-    epochs: int
-        Number of epochs when fitting the autoencoder, by default 100
-    learning_rate: float
-        Learning rate hen fitting the autoencoder, by default 0.001
-    loss_fn: Callable
-        Loss used when fitting the autoencoder, by default nn.L1Loss()
-    """
-
-    def __init__(
-        self,
-        encoder: nn.Sequential,
-        decoder: nn.Sequential,
-        groups: Tuple[str, ...] = (),
-        random_state: Union[None, int, np.random.RandomState] = None,
-        lamb: float = 1e-2,
-        max_iterations: int = 100,
-        epochs: int = 100,
-        learning_rate: float = 0.001,
-        loss_fn: Callable = nn.L1Loss(),
-    ) -> None:
-        super().__init__(groups=groups, columnwise=False, shrink=False, random_state=random_state)
-        self.loss_fn = loss_fn
-        self.lamb = lamb
-        self.max_iterations = max_iterations
-        self.epochs = epochs
-        self.learning_rate = learning_rate
-        self.encoder = encoder
-        self.decoder = decoder
-
-    def _fit_element(self, df: pd.DataFrame, col: str = "__all__", ngroup: int = 0) -> Autoencoder:
->>>>>>> 608552cb
         """
         Fits the imputer on `df`, at the group and/or column level depending onself.groups and
         self.columnwise.
@@ -364,11 +562,7 @@
         Returns
         -------
         Any
-<<<<<<< HEAD
             Return fitted model
-=======
-            Return fitted encoder
->>>>>>> 608552cb
 
         Raises
         ------
@@ -376,32 +570,15 @@
             Input has to be a pandas.DataFrame.
         """
         self._check_dataframe(df)
-<<<<<<< HEAD
         hp = self._get_params_fit()
         return self.model.fit(df, **hp)
-=======
-        autoencoder = Autoencoder(
-            self.encoder,
-            self.decoder,
-            self.epochs,
-            self.learning_rate,
-            self.loss_fn,
-        )
-        X = df.fillna(df.mean()).values
-        return autoencoder.fit(X, X)
->>>>>>> 608552cb
 
     def _transform_element(
         self, df: pd.DataFrame, col: str = "__all__", ngroup: int = 0
     ) -> pd.DataFrame:
         """
-<<<<<<< HEAD
         Transforms the dataframe `df`, at the group and/or column level depending on self.groups
         and self.columnwise.
-=======
-        Transforms the dataframe `df`, at the group and/or column level depending onself.groups and
-        self.columnwise.
->>>>>>> 608552cb
 
         Parameters
         ----------
@@ -422,7 +599,6 @@
         NotDataFrame
             Input has to be a pandas.DataFrame.
         """
-<<<<<<< HEAD
         df_imputed = self.model.predict(df)
         return df_imputed
 
@@ -447,160 +623,4 @@
             "cols_imputed": self.cols_imputed,
             "index_datetime": self.index_datetime,
             "freq_str": self.freq_str,
-        }
-=======
-        autoencoder = self._dict_fitting[col][ngroup]
-        df_train = df.copy()
-        df_train = df_train.fillna(df_train.mean())
-        scaler = StandardScaler()
-        df_train_scaler = pd.DataFrame(
-            scaler.fit_transform(df_train), index=df_train.index, columns=df_train.columns
-        )
-        X = df_train_scaler.values
-        mask = df.isna().values
-
-        for _ in range(self.max_iterations):
-            self.fit(X, X)
-            Z = autoencoder.encode(X)
-            W = np.sqrt(self.lamb) * self._rng.normal(0, 1, size=Z.shape)
-            Z_next = (1 - self.lamb) * Z + W
-            X_next = autoencoder.decode(Z_next)
-            X[mask] = X_next[mask]
-        df_imputed = pd.DataFrame(
-            scaler.inverse_transform(X), index=df_train.index, columns=df_train.columns
-        )
-        return df_imputed
-
-
-def build_mlp_example(
-    input_dim: int,
-    list_num_neurons: List[int],
-    output_dim: int = 1,
-    activation: Callable = nn.ReLU,
-) -> nn.Sequential:
-    """
-    Constructs a multi-layer perceptron (MLP) with a custom architecture.
-
-    Parameters
-    ----------
-    input_dim : int
-        Dimension of the input layer.
-    list_num_neurons : List[int]
-        List specifying the number of neurons in each hidden layer.
-    output_dim : int, optional
-        Dimension of the output layer, defaults to 1.
-    activation : nn.Module, optional
-        Activation function to use between hidden layers, defaults to nn.ReLU().
-
-    Returns
-    -------
-    nn.Sequential
-        PyTorch model representing the MLP.
-
-    Raises
-    ------
-    TypeError
-        If `input_dim` is not an integer or `list_num_neurons` is not a list.
-
-    Examples
-    --------
-    >>> model = build_mlp_example(input_dim=10, list_num_neurons=[32, 64, 128], output_dim=1)
-    >>> print(model)
-    Sequential(
-      (0): Linear(in_features=10, out_features=32, bias=True)
-      (1): ReLU()
-      (2): Linear(in_features=32, out_features=64, bias=True)
-      (3): ReLU()
-      (4): Linear(in_features=64, out_features=128, bias=True)
-      (5): ReLU()
-      (6): Linear(in_features=128, out_features=1, bias=True)
-    )
-    """
-    layers = []
-    for num_neurons in list_num_neurons:
-        layers.append(nn.Linear(input_dim, num_neurons))
-        layers.append(activation())
-        input_dim = num_neurons
-    layers.append(nn.Linear(input_dim, output_dim))
-
-    estimator = nn.Sequential(*layers)
-    return estimator
-
-
-def build_autoencoder_example(
-    input_dim: int,
-    latent_dim: int,
-    list_num_neurons: List[int],
-    output_dim: int = 1,
-    activation: Callable = nn.ReLU,
-) -> Tuple[nn.Sequential, nn.Sequential]:
-    """
-    Constructs an autoencoder with a custom architecture.
-
-    Parameters
-    ----------
-    input_dim : int
-        Dimension of the input layer.
-    latent_dim : int
-        Dimension of the latent space.
-    list_num_neurons : List[int]
-        List specifying the number of neurons in each hidden layer.
-    output_dim : int, optional
-        Dimension of the output layer, defaults to 1.
-    activation : nn.Module, optional
-        Activation function to use between hidden layers, defaults to nn.ReLU().
-
-    Returns
-    -------
-    Tuple[nn.Sequential, nn.Sequential]
-        Tuple containing the encoder and decoder models.
-
-    Raises
-    ------
-    TypeError
-        If `input_dim` is not an integer or `list_num_neurons` is not a list.
-
-    Examples
-    --------
-    >>> encoder, decoder = build_autoencoder_example(
-                                                        input_dim=10,
-                                                        latent_dim=4,
-                                                        list_num_neurons=[32, 64, 128],
-                                                        output_dim=252
-                                                    )
-    >>> print(encoder)
-    Sequential(
-      (0): Linear(in_features=10, out_features=128, bias=True)
-      (1): ReLU()
-      (2): Linear(in_features=128, out_features=64, bias=True)
-      (3): ReLU()
-      (4): Linear(in_features=64, out_features=32, bias=True)
-      (5): ReLU()
-      (6): Linear(in_features=32, out_features=4, bias=True)
-    )
-    >>> print(decoder)
-    Sequential(
-      (0): Linear(in_features=4, out_features=32, bias=True)
-      (1): ReLU()
-      (2): Linear(in_features=32, out_features=64, bias=True)
-      (3): ReLU()
-      (4): Linear(in_features=64, out_features=128, bias=True)
-      (5): ReLU()
-      (6): Linear(in_features=128, out_features=252, bias=True)
-    )
-    """
-
-    encoder = build_mlp_example(
-        input_dim=input_dim,
-        output_dim=latent_dim,
-        list_num_neurons=np.sort(list_num_neurons)[::-1].tolist(),
-        activation=activation,
-    )
-    decoder = build_mlp_example(
-        input_dim=latent_dim,
-        output_dim=output_dim,
-        list_num_neurons=np.sort(list_num_neurons).tolist(),
-        activation=activation,
-    )
-    return encoder, decoder
->>>>>>> 608552cb
+        }