--- conflicted
+++ resolved
@@ -1,13 +1,10 @@
 import pandas as pd
 import numpy as np
-<<<<<<< HEAD
-from typing import Callable, List, Tuple
+
+from typing import Callable, List, Optional, Tuple
 from sklearn.preprocessing import StandardScaler
-=======
-from typing import Callable, List, Optional, Tuple
-
 from sklearn.base import BaseEstimator
->>>>>>> cc6ef553
+
 from qolmat.imputations.imputers import ImputerRegressor
 from qolmat.utils.exceptions import PyTorchExtraNotInstalled
 
@@ -220,7 +217,6 @@
         if self.estimator:
             input_data = torch.Tensor(X.values)
             output_data = self.estimator(input_data)
-<<<<<<< HEAD
             y = output_data.detach().numpy()
         return y
 
@@ -289,9 +285,4 @@
                 y_itt_tensor.detach().numpy(), index=df_itt.index, columns=df_itt.columns
             )
             df_itt[mask] = y_itt[mask]
-        return df_itt
-=======
-            pred = output_data.detach().numpy().flatten()
-            return pd.Series(pred, index=X.index, dtype=float)
-        assert AssertionError("Estimator is not provided.")
->>>>>>> cc6ef553
+        return df_itt