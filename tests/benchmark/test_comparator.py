--- conflicted
+++ resolved
@@ -13,17 +13,10 @@
 #     {"col1": [False, False, True, True, False], "col2": [True, False, True, True, False]}
 # )
 
-<<<<<<< HEAD
 # cols_to_impute = ["col1", "col2"]
 # generator_holes = EmpiricalHoleGenerator(n_splits=1, ratio_masked=0.5)
-# dict_imputers = {"rpca": ImputerRPCA(max_iter=100, tau=2)}
+# dict_imputers = {"rpca": ImputerRPCA(max_iterations=100, tau=2)}
 # dict_config_opti = {"rpca": {"lam": ho.hp.uniform("lam", low=0.1, high=1)}}
-=======
-cols_to_impute = ["col1", "col2"]
-generator_holes = EmpiricalHoleGenerator(n_splits=1, ratio_masked=0.5)
-dict_imputers = {"rpca": ImputerRPCA(max_iterations=100, tau=2)}
-dict_config_opti = {"rpca": {"lam": ho.hp.uniform("lam", low=0.1, high=1)}}
->>>>>>> 907eb6cf
 
 # comparison_rpca = comparator.Comparator(
 #     dict_models=dict_imputers,
