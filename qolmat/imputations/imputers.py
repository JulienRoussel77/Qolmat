import warnings
from typing import Dict, List, Optional, Union
from abc import abstractmethod

import numpy as np
import pandas as pd
from sklearn import utils as sku
from sklearn.base import BaseEstimator
from sklearn.experimental import enable_iterative_imputer
from sklearn.impute import IterativeImputer, KNNImputer
from sklearn.impute._base import _BaseImputer
from qolmat.benchmark import hyperparameters
from qolmat.benchmark.hyperparameters import HyperValue
from statsmodels.tsa import seasonal as tsa_seasonal

from qolmat.imputations import em_sampler
from qolmat.imputations.rpca.rpca_noisy import RPCANoisy
from qolmat.imputations.rpca.rpca_pcp import RPCAPCP


class Imputer(_BaseImputer):
    """Base class for all imputers.

    Parameters
    ----------
    groups : List[str], optional
        List of column names to group by, by default []
    columnwise : bool, optional
        If True, the imputer will be computed for each column, else it will be computed on the
        whole dataframe, by default False
    shrink : bool, optional
        Indicates if the elementwise imputation method returns a single value, by default False
    hyperparams : Dict, optional
        Hyperparameters to be passed to the imputer, for example in the case when the imputer
        requires a regression model.
        If a dictionary of values is provided, each value is a global hyperparameter.
        If a nested dictionary of dictionaries is provided and `columnwise` is True, it should be
        indexed by the dataset column names.
        This allows to provide different hyperparameters for each column.
        By default {}
    random_state : Union[None, int, np.random.RandomState], optional
        Controls the randomness of the fit_transform, by default None
    """

    def __init__(
        self,
        columnwise: bool = False,
        shrink: bool = False,
        random_state: Union[None, int, np.random.RandomState] = None,
        missing_values=np.nan,
        groups: List[str] = [],
        hyperparams: Dict = {},
    ):
        self.columnwise = columnwise
        self.shrink = shrink
        self.random_state = random_state
        self.missing_values = missing_values
        self.groups = groups
        self.hyperparams = hyperparams

    def _more_tags(self):
        """Define tags for scikit-learn"""

        return {
            "allow_nan": True,
            "requires_fit": False,
            "_xfail_checks": {
                "check_parameters_default_constructible": "The imputer need Dict as a parammeter",
            },
        }

    def fit(self, X: pd.DataFrame, y=None):
        _ = self._validate_data(X, force_all_finite="allow-nan")
        if not isinstance(X, (pd.DataFrame)):
            X = pd.DataFrame(np.array(X), columns=[i for i in range(np.array(X).shape[1])])
        df = X

        self.columns_ = df.columns
        self.rng_ = sku.check_random_state(self.random_state)
        if hasattr(self, "estimator") and hasattr(self.estimator, "random_state"):
            self.estimator.random_state = self.rng_

        if self.groups == []:
            self.ngroups_ = pd.Series(0, index=df.index).rename("_ngroup")
        else:
            self.ngroups_ = df.groupby(self.groups).ngroup().rename("_ngroup")

        return self

    def set_hyperparams(self, df: pd.DataFrame):
        cols_with_nans = df.columns[df.isna().any()]
        self.hyperparams_element_ = {}
        if self.columnwise:
            for col in cols_with_nans:
                hyperparams_element = {}
                for hyperparam, value in self.hyperparams.items():
                    if isinstance(value, dict):
                        value = value[col]
                    hyperparams_element[hyperparam] = value
                self.hyperparams_element_[col] = hyperparams_element
        else:
            if any(isinstance(value, dict) for value in self.hyperparams.values()):
                raise AssertionError("hyperparams contains a dictionary. Columnwise must be True.")
            self.hyperparams_element_["__all__"] = self.hyperparams

    def transform(self, X: pd.DataFrame) -> pd.DataFrame:
        """
        Returns a dataframe with same shape as `df`, unchanged values, where all nans are replaced
        by non-nan values.
        Depending on the imputer parameters, the dataframe can be imputed with columnwise and/or
        groupwise methods.

        Parameters
        ----------
        df : pd.DataFrame
            Dataframe to impute.

        Returns
        -------
        pd.DataFrame
            Imputed dataframe.
        """
        if not isinstance(X, (pd.DataFrame, np.ndarray)):
            X = np.array(X)
        df = pd.DataFrame(X)
        if df.columns.size != self.columns_.size:
            raise ValueError(
                """The number of features is different from the counterpart in fit.
                Reshape your data"""
            )

        for column in df:
            if df[column].isnull().all():
                raise ValueError("Input contains a column full of NaN")

        cols_with_nans = df.columns[df.isna().any()]

        if self.columnwise:
            df_imputed = df.copy()
            for col in cols_with_nans:
<<<<<<< HEAD
=======
                self.hyperparams_elt = hyperparameters.get_hyperparams(self.hyperparams, col)
>>>>>>> b88d3e21
                df_imputed[col] = self.impute_element(df[[col]])
        else:
<<<<<<< HEAD
=======
            if any("/" in value for value in self.hyperparams.keys()):
                raise AssertionError(
                    "hyperparams contains a key with a `/`. " "Columnwise must be set to True."
                )
            self.hyperparams_elt = self.hyperparams
>>>>>>> b88d3e21
            df_imputed = self.impute_element(df)

        if df_imputed.isna().any().any():
            raise AssertionError("Result of imputation contains NaN!")

        if isinstance(X, (np.ndarray)):
            df_imputed = df_imputed.to_numpy()

        return df_imputed

    def fit_transform(self, X: pd.DataFrame, y=None) -> pd.DataFrame:
        """
        Returns a dataframe with same shape as `df`, unchanged values, where all nans are replaced
        by non-nan values.
        Depending on the imputer parameters, the dataframe can be imputed with columnwise and/or
        groupwise methods.

        Parameters
        ----------
        df : pd.DataFrame
            Dataframe to impute.

        Returns
        -------
        pd.DataFrame
            Imputed dataframe.
        """
        self.fit(X)
        df_imputed = self.transform(X)

        return df_imputed

    def fit_transform_fallback(self, df: pd.DataFrame) -> pd.DataFrame:
        """
        Impute `df` by the median of each column if it still contains missing values.
        This can introduce data leakage if unchecked.

        Parameters
        ----------
        df : pd.DataFrame
            Dataframe with missing values.

        Returns
        -------
        pd.DataFrame
            Dataframe df imputed by the median of each column.
        """
        return df.fillna(df.median())

    def impute_element(self, df: pd.DataFrame) -> pd.DataFrame:
        """
        Impute `df` by applying the specialized method `transform_element` on each group, if
        groups have been given. If the method leaves nan, `fit_transform_fallback` is called in
        order to return a dataframe without nan.

        Parameters
        ----------
        df : pd.DataFrame
            Dataframe or column to impute

        Returns
        -------
        pd.DataFrame
            Imputed dataframe or column

        Raises
        ------
        ValueError
            Input has to be a pandas.DataFrame.
        """
        # Impute `df` by applying the specialized method `transform_element` on each group, if
        # groups have been given.
        if not isinstance(df, pd.DataFrame):
            raise ValueError("Input has to be a pandas.DataFrame.")
        df = df.copy()
        if self.groups:
            groupby = df.groupby(self.ngroups_, group_keys=False)
            if self.shrink:
                imputation_values = groupby.transform(self.transform_element)
            else:
                imputation_values = groupby.apply(self.transform_element)
        else:
            imputation_values = self.transform_element(df)

        df = df.fillna(imputation_values)
        # fill na by applying imputation method without groups
        if df.isna().any().any():
            imputation_values = self.fit_transform_fallback(df)
            df = df.fillna(imputation_values)

        return df

    @abstractmethod
    def transform_element(self, df: pd.DataFrame):
        return df


class ImputerOracle(Imputer):
    """
    Perfect imputer, requires to know real values.

    Used as a reference to evaluate imputation metrics.

    Parameters
    ----------
    df : pd.DataFrame
        Dataframe containing real values.
    groups : List[str], optional
        List of column names to group by, by default []
    """

    def __init__(
        self,
        df: pd.DataFrame,
    ) -> None:
        super().__init__()
        self.df = df

    def transform(self, X: pd.DataFrame) -> pd.DataFrame:
        """Impute df with corresponding known values

        Parameters
        ----------
        df : pd.DataFrame
            dataframe to impute
        Returns
        -------
        pd.DataFrame
            dataframe imputed with premasked values
        """
        if not isinstance(X, (pd.DataFrame, np.ndarray)):
            X = np.array(X)
        df = pd.DataFrame(X)
        if df.columns.size != self.columns_.size:
            raise ValueError(
                """The number of features is different from the counterpart in fit.
                Reshape your data"""
            )

        df_imputed = pd.DataFrame(X)
        df_imputed = df_imputed.fillna(self.df)

        if isinstance(X, (np.ndarray)):
            df_imputed = df_imputed.to_numpy()
        return df_imputed


class ImputerMean(Imputer):
    """Impute by the mean of the column.

    Parameters
    ----------
    groups : List[str], optional
        List of column names to group by, by default []

    Examples
    --------
    >>> import numpy as np
    >>> import pandas as pd
    >>> from qolmat.imputations import imputers
    >>> imputer = imputers.ImputerMean()
    >>> df = pd.DataFrame(data=[[1, 1, 1, 1],
    ...                         [np.nan, np.nan, np.nan, np.nan],
    ...                         [1, 2, 2, 5],
    ...                         [2, 2, 2, 2]],
    ...                         columns=["var1", "var2", "var3", "var4"])
    >>> imputer.fit_transform(df)
           var1      var2      var3      var4
    0  1.000000  1.000000  1.000000  1.000000
    1  1.333333  1.666667  1.666667  2.666667
    2  1.000000  2.000000  2.000000  5.000000
    3  2.000000  2.000000  2.000000  2.000000
    """

    def __init__(
        self,
        groups: List[str] = [],
    ) -> None:
        super().__init__(groups=groups, columnwise=True, shrink=True)

    def transform_element(self, df: pd.DataFrame):
        return pd.DataFrame.mean(df)


class ImputerMedian(Imputer):
    """Impute by the median of the column.

    Parameters
    ----------
    groups : List[str], optional
        List of column names to group by, by default []

    Examples
    --------
    >>> import numpy as np
    >>> import pandas as pd
    >>> from qolmat.imputations import imputers
    >>> imputer = imputers.ImputerMedian()
    >>> df = pd.DataFrame(data=[[1, 1, 1, 1],
    ...                         [np.nan, np.nan, np.nan, np.nan],
    ...                         [1, 2, 2, 5],
    ...                         [2, 2, 2, 2]],
    ...                         columns=["var1", "var2", "var3", "var4"])
    >>> imputer.fit_transform(df)
       var1  var2  var3  var4
    0   1.0   1.0   1.0   1.0
    1   1.0   2.0   2.0   2.0
    2   1.0   2.0   2.0   5.0
    3   2.0   2.0   2.0   2.0
    """

    def __init__(
        self,
        groups: List[str] = [],
    ) -> None:
        super().__init__(groups=groups, columnwise=True, shrink=True)

    def transform_element(self, df: pd.DataFrame):
        return pd.DataFrame.median(df)


class ImputerMode(Imputer):
    """Impute by the mode of the column, which is the most represented value.

    Parameters
    ----------
    groups : List[str], optional
        List of column names to group by, by default []

    Examples
    --------
    >>> import numpy as np
    >>> import pandas as pd
    >>> from qolmat.imputations import imputers
    >>> imputer = imputers.ImputerMode()
    >>> df = pd.DataFrame(data=[[1, 1, 1, 1],
    ...                         [np.nan, np.nan, np.nan, np.nan],
    ...                         [1, 2, 2, 5],
    ...                         [2, 2, 2, 2]],
    ...                         columns=["var1", "var2", "var3", "var4"])
    >>> imputer.fit_transform(df)
       var1  var2  var3  var4
    0   1.0   1.0   1.0   1.0
    1   1.0   2.0   2.0   1.0
    2   1.0   2.0   2.0   5.0
    3   2.0   2.0   2.0   2.0
    """

    def __init__(
        self,
        groups: List[str] = [],
    ) -> None:
        super().__init__(groups=groups, columnwise=True, shrink=True)

    def transform_element(self, df: pd.DataFrame):
        return df.mode().iloc[0]


class ImputerShuffle(Imputer):
    """Impute using random samples from the considered column.

    Parameters
    ----------
    groups : List[str], optional
        List of column names to group by, by default []
    random_state : Union[None, int, np.random.RandomState], optional
        Determine the randomness of the imputer, by default None

    Examples
    --------
    >>> import numpy as np
    >>> import pandas as pd
    >>> from qolmat.imputations import imputers
    >>> imputer = imputers.ImputerShuffle(random_state=42)
    >>> df = pd.DataFrame(data=[[1, 1, 1, 1],
    ...                         [np.nan, np.nan, np.nan, np.nan],
    ...                         [1, 2, 2, 5],
    ...                         [2, 2, 2, 2]],
    ...                         columns=["var1", "var2", "var3", "var4"])
    >>> imputer.fit_transform(df)
       var1  var2  var3  var4
    0   1.0   1.0   1.0   1.0
    1   2.0   1.0   2.0   2.0
    2   1.0   2.0   2.0   5.0
    3   2.0   2.0   2.0   2.0
    """

    def __init__(
        self,
        groups: List[str] = [],
        random_state: Union[None, int, np.random.RandomState] = None,
    ) -> None:
        super().__init__(groups=groups, columnwise=True, random_state=random_state)

    def transform_element(self, df: pd.DataFrame) -> pd.DataFrame:
        n_missing = df.isna().sum().sum()
        if df.isna().all().all():
            return df
        name = df.columns[0]
        values = df[name]
        values_notna = values.dropna()
        samples = self.rng_.choice(values_notna, n_missing, replace=True)
        values[values.isna()] = samples
        df_imputed = values.to_frame()
        return df_imputed


class ImputerLOCF(Imputer):
    """Impute by the last available value of the column. Relevent for time series.

    If the first observations are missing, it is imputed by a NOCB

    Parameters
    ----------
    groups : List[str], optional
        List of column names to group by, by default []

    Examples
    --------
    >>> import numpy as np
    >>> import pandas as pd
    >>> from qolmat.imputations import imputers
    >>> imputer = imputers.ImputerLOCF()
    >>> df = pd.DataFrame(data=[[1, 1, 1, 1],
    ...                         [np.nan, np.nan, np.nan, np.nan],
    ...                         [1, 2, 2, 5],
    ...                         [2, 2, 2, 2]],
    ...                         columns=["var1", "var2", "var3", "var4"])
    >>> imputer.fit_transform(df)
       var1  var2  var3  var4
    0   1.0   1.0   1.0   1.0
    1   1.0   1.0   1.0   1.0
    2   1.0   2.0   2.0   5.0
    3   2.0   2.0   2.0   2.0
    """

    def __init__(
        self,
        groups: List[str] = [],
    ) -> None:
        super().__init__(groups=groups, columnwise=True)

    def transform_element(self, df: pd.DataFrame) -> pd.DataFrame:
        df_out = df.copy()
        for col in df:
            df_out[col] = df[col].ffill().bfill()
        return df_out


class ImputerNOCB(Imputer):
    """Impute by the next available value of the column. Relevent for time series.
    If the last observation is missing, it is imputed by a LOCF.

    Parameters
    ----------
    groups : List[str], optional
        List of column names to group by, by default []

    Examples
    --------
    >>> import numpy as np
    >>> import pandas as pd
    >>> from qolmat.imputations import imputers
    >>> imputer = imputers.ImputerNOCB()
    >>> df = pd.DataFrame(data=[[1, 1, 1, 1],
    ...                         [np.nan, np.nan, np.nan, np.nan],
    ...                         [1, 2, 2, 5],
    ...                         [2, 2, 2, 2]],
    ...                         columns=["var1", "var2", "var3", "var4"])
    >>> imputer.fit_transform(df)
       var1  var2  var3  var4
    0   1.0   1.0   1.0   1.0
    1   1.0   2.0   2.0   5.0
    2   1.0   2.0   2.0   5.0
    3   2.0   2.0   2.0   2.0
    """

    def __init__(
        self,
        groups: List[str] = [],
    ) -> None:
        super().__init__(groups=groups, columnwise=True)

    def transform_element(self, df: pd.DataFrame) -> pd.DataFrame:
        df_out = df.copy()
        for col in df:
            df_out[col] = df[col].bfill().ffill()
        return df_out


class ImputerInterpolation(Imputer):
    """
    This class implements a way to impute time series using some interpolation strategies
    suppoted by pd.Series.interpolate, such as "linear", "slinear", "quadratic", ...
    By default, linear interpolation.
    As for pd.Series.interpolate, if "method" is "spline" or "polynomial",
    an "order" has to be passed.

    Parameters
    ----------
    groups : List[str], optional
        List of column names to group by, by default []
    method : Optional[str] = "linear"
        name of the method for interpolation: "linear", "cubic", "spline", "slinear", ...
        see pd.Series.interpolate for more example.
        By default, the value is set to "linear".
    order : Optional[int]
        order for the spline interpolation
    col_time : Optional[str]
        Name of the column representing the time index to use for the interpolation. If None, the
        index is used assuming it is one-dimensional.

    Examples
    --------
    >>> import numpy as np
    >>> import pandas as pd
    >>> from qolmat.imputations import imputers
    >>> imputer = imputers.ImputerInterpolation(method="spline", order=2)
    >>> df = pd.DataFrame(data=[[1, 1, 1, 1],
    ...                        [np.nan, np.nan, np.nan, np.nan],
    ...                        [1, 2, 2, 5],
    ...                        [2, 2, 2, 2]],
    ...                        columns=["var1", "var2", "var3", "var4"])
    >>> imputer.fit_transform(df)
           var1      var2      var3      var4
    0  1.000000  1.000000  1.000000  1.000000
    1  0.666667  1.666667  1.666667  4.666667
    2  1.000000  2.000000  2.000000  5.000000
    3  2.000000  2.000000  2.000000  2.000000
    """

    def __init__(
        self,
        groups: List[str] = [],
        method: str = "linear",
        order: Optional[int] = None,
        col_time: Optional[str] = None,
    ) -> None:
        super().__init__(groups=groups, columnwise=True)
        self.method = method
        self.order = order
        self.col_time = col_time

    def transform_element(self, df: pd.DataFrame) -> pd.DataFrame:
        index = df.index
        if self.col_time is None:
            df = df.reset_index(drop=True)
        else:
            df.index = df.index.get_level_values(self.col_time)
        df_imputed = df.interpolate(method=self.method, order=self.order)
        df_imputed = df_imputed.ffill().bfill()
        df_imputed.index = index
        return df_imputed


class ImputerResiduals(Imputer):
    """
    This class implements an imputation method based on a STL decomposition.
    The series are de-seasonalised, de-trended, residuals are imputed, then residuals are
    re-seasonalised and re-trended.

    Parameters
    ----------
    groups : List[str], optional
        List of column names to group by, by default []
    period : int
        Period of the series. Must be used if x is not a pandas object or if
        the index of x does not have  a frequency. Overrides default
        periodicity of x if x is a pandas object with a timeseries index.
    model_tsa : Optional[str]
        Type of seasonal component "additive" or "multiplicative". Abbreviations are accepted.
        By default, the value is set to "additive"
    extrapolate_trend : int or 'freq', optional
        If set to > 0, the trend resulting from the convolution is
        linear least-squares extrapolated on both ends (or the single one
        if two_sided is False) considering this many (+1) closest points.
        If set to 'freq', use `freq` closest points. Setting this parameter
        results in no NaN values in trend or resid components.
    method_interpolation : str
        method for the residuals interpolation

    Examples
    --------
    TODO review/remake this exemple
    >>> import numpy as np
    >>> import pandas as pd
    >>> from qolmat.imputations.models import ImputeOnResiduals
    >>> df = pd.DataFrame(index=pd.date_range('2015-01-01','2020-01-01'))
    >>> mean = 5
    >>> offset = 10
    >>> df['y'] = np.cos(df.index.dayofyear/365*2*np.pi - np.pi)*mean + offset
    >>> trend = 5
    >>> df['y'] = df['y'] + trend*np.arange(0,df.shape[0])/df.shape[0]
    >>> noise_mean = 0
    >>> noise_var = 2
    >>> df['y'] = df['y'] + np.random.normal(noise_mean, noise_var, df.shape[0])
    >>> np.random.seed(100)
    >>> mask = np.random.choice([True, False], size=df.shape)
    >>> df = df.mask(mask)
    >>> imputor = ImputeOnResiduals(period=365, model="additive")
    >>> imputor.fit_transform(df)
    """

    def __init__(
        self,
        period: int,
        groups: List[str] = [],
        model_tsa: Optional[str] = "additive",
        extrapolate_trend: Optional[Union[int, str]] = "freq",
        method_interpolation: Optional[str] = "linear",
    ):
        super().__init__(groups=groups, columnwise=True)
        self.model_tsa = model_tsa
        self.period = period
        self.extrapolate_trend = extrapolate_trend
        self.method_interpolation = method_interpolation

    def transform_element(self, df: pd.DataFrame) -> pd.DataFrame:
        name = df.columns[0]
        values = df[name]
        if values.isna().all():
            return np.nan
        result = tsa_seasonal.seasonal_decompose(
            # df.interpolate().bfill().ffill(),
            values.fillna(0),
            model=self.model_tsa,
            period=self.period,
            extrapolate_trend=self.extrapolate_trend,
        )

        residuals = result.resid

        residuals[values.isna()] = np.nan
        residuals = residuals.interpolate(method=self.method_interpolation).ffill().bfill()
        df_result = pd.DataFrame({name: result.seasonal + result.trend + residuals})
        return df_result


class ImputerKNN(Imputer):
    """
    This class implements an imputation by the k-nearest neighbors.

    Parameters
    ----------
    groups : List[str], optional
        List of column names to group by, by default []
    n_neighbors : int, default=5
        Number of neighbors to use by default for `kneighbors` queries.
    weights : {'uniform', 'distance'}, callable or None, default='uniform'
        Weight function used in prediction.  Possible values:
        - 'uniform' : uniform weights.  All points in each neighborhood
          are weighted equally.
        - 'distance' : weight points by the inverse of their distance.
          in this case, closer neighbors of a query point will have a
          greater influence than neighbors which are further away.
        - [callable] : a user-defined function which accepts an
          array of distances, and returns an array of the same shape
          containing the weights.

    Examples
    --------
    >>> import numpy as np
    >>> import pandas as pd
    >>> from qolmat.imputations import imputers
    >>> imputer = imputers.ImputerKNN(n_neighbors=2)
    >>> df = pd.DataFrame(data=[[1, 1, 1, 1],
    ...                        [np.nan, np.nan, np.nan, np.nan],
    ...                        [1, 2, 2, 5],
    ...                        [2, 2, 2, 2]],
    ...                        columns=["var1", "var2", "var3", "var4"])
    >>> imputer.fit_transform(df)
           var1      var2      var3      var4
    0  1.000000  1.000000  1.000000  1.000000
    1  1.333333  1.666667  1.666667  2.666667
    2  1.000000  2.000000  2.000000  5.000000
    3  2.000000  2.000000  2.000000  2.000000
    """

    def __init__(
        self,
        groups: List[str] = [],
        n_neighbors: int = 5,
        weights: str = "distance",
        **hyperparams,
    ) -> None:
        super().__init__(groups=groups, columnwise=False, hyperparams=hyperparams)
        self.n_neighbors = n_neighbors
        self.weights = weights

    def fit(self, X: pd.DataFrame, y=None):
        super().fit(X)
        self.imputer_ = KNNImputer(
            n_neighbors=self.n_neighbors,
            weights=self.weights,
            metric="nan_euclidean",
        )
        self.imputer_.fit(X)
        return self

    def transform_element(self, df: pd.DataFrame) -> pd.DataFrame:
        results = self.imputer_.transform(df)
        return pd.DataFrame(data=results, columns=df.columns, index=df.index)


class ImputerMICE(Imputer):
    """
    This class implements an iterative imputer in the multivariate case.
    It imputes each Series within a DataFrame multiple times using an iteration of fits
    and transformations to reach a stable state of imputation each time.
    It uses sklearn.impute.IterativeImputer, see the docs for more information about the
    arguments.

    Parameters
    ----------
    groups : List[str], optional
        List of column names to group by, by default []
    estimator : Optional[] = LinearRegression()
        Estimator for imputing a column based on the others
    random_state : Union[None, int, np.random.RandomState], optional
        Determine the randomness of the imputer, by default None

    Examples
    --------
    >>> import numpy as np
    >>> import pandas as pd
    >>> from qolmat.imputations import imputers
    >>> from sklearn.ensemble import ExtraTreesRegressor
    >>> imputer = imputers.ImputerMICE(estimator=ExtraTreesRegressor(),
    ...                                random_state=42,
    ...                                sample_posterior=False,
    ...                                max_iter=100, missing_values=np.nan)
    >>> df = pd.DataFrame(data=[[1, 1, 1, 1],
    ...                        [np.nan, np.nan, np.nan, np.nan],
    ...                        [1, 2, 2, 5],
    ...                        [2, 2, 2, 2]],
    ...                        columns=["var1", "var2", "var3", "var4"])
    >>> imputer.fit_transform(df)
       var1  var2  var3  var4
    0   1.0   1.0   1.0   1.0
    1   1.0   2.0   2.0   5.0
    2   1.0   2.0   2.0   5.0
    3   2.0   2.0   2.0   2.0
    """

    def __init__(
        self,
        groups: List[str] = [],
        estimator: Optional[BaseEstimator] = None,
        random_state: Union[None, int, np.random.RandomState] = None,
        **hyperparams,
    ) -> None:
        super().__init__(
            groups=groups,
            columnwise=False,
            hyperparams=hyperparams,
            random_state=random_state,
        )
        self.estimator = estimator

<<<<<<< HEAD
    def fit(self, X: pd.DataFrame, y=None):
        super().fit(X)
        if not isinstance(X, (pd.DataFrame)):
            X = pd.DataFrame(np.array(X), columns=[i for i in range(np.array(X).shape[1])])
        self.set_hyperparams(X)
        self.imputer_ = IterativeImputer(
            estimator=self.estimator, **self.hyperparams_element_["__all__"]
        )
        self.imputer_.fit(X)
        return self

    def transform_element(self, df: pd.DataFrame) -> pd.DataFrame:
        res = self.imputer_.transform(df)
=======
    def fit_transform_element(self, df: pd.DataFrame) -> pd.DataFrame:
        iterative_imputer = IterativeImputer(estimator=self.estimator, **self.hyperparams_elt)
        res = iterative_imputer.fit_transform(df.values)
>>>>>>> b88d3e21
        imputed = pd.DataFrame(columns=df.columns)
        for ind, col in enumerate(imputed.columns):
            imputed[col] = res[:, ind]
        imputed.index = df.index
        return imputed


class ImputerRegressor(Imputer):
    """
    This class implements a regression imputer in the multivariate case.
    It imputes each column using a single fit-predict for a given estimator, based on the colunms
    which have no missing values.

    Parameters
    ----------
    groups : List[str], optional
        List of column names to group by, by default []
    estimator : BaseEstimator, optional
        Estimator for imputing a column based on the others
    fit_on_nan : bool, optional
        TODO : merge with GSA

    Examples
    --------
    >>> import numpy as np
    >>> import pandas as pd
    >>> from qolmat.imputations import imputers
    >>> from sklearn.ensemble import ExtraTreesRegressor
    >>> imputer = imputers.ImputerRegressor(model=ExtraTreesRegressor())
    >>> df = pd.DataFrame(data=[[1, 1, 1, 1],
    ...                        [np.nan, np.nan, np.nan, np.nan],
    ...                        [1, 2, 2, 5],
    ...                        [2, 2, 2, 2]],
    ...                        columns=["var1", "var2", "var3", "var4"])
    >>> imputer.fit_transform(df)
           var1      var2      var3      var4
    0  1.000000  1.000000  1.000000  1.000000
    1  1.333333  1.666667  1.666667  2.666667
    2  1.000000  2.000000  2.000000  5.000000
    3  2.000000  2.000000  2.000000  2.000000
    """

    def __init__(
        self,
        groups: List[str] = [],
        estimator: Optional[BaseEstimator] = None,
        handler_nan: str = "column",
        random_state: Union[None, int, np.random.RandomState] = None,
        **hyperparams,
    ):
        super().__init__(groups=groups, hyperparams=hyperparams, random_state=random_state)
        self.columnwise = False
        self.estimator = estimator
        self.handler_nan = handler_nan

    def get_params_fit(self) -> Dict:
        return {}

    def fit(self, X: pd.DataFrame, y: pd.DataFrame = None) -> Imputer:
        """Fit regressor model

        Parameters
        ----------
        X : pd.DataFrame
            dataframe for training
        y : pd.DataFrame, optional
            by default None

        Returns
        -------
        Imputer
            imputer fit

        Raises
        ------
        ValueError
            the handler is not correct
        """

        super().fit(X)
        if not isinstance(X, (pd.DataFrame)):
            X = pd.DataFrame(np.array(X), columns=[i for i in range(np.array(X).shape[1])])
        self.set_hyperparams(X)

        cols_with_nans = X.columns[X.isna().any()]
        self.estimators_ = {}
        for col in cols_with_nans:
            # Define the Train and Test set
            X_ = X.drop(columns=col, errors="ignore")
            y_ = X[col]

            # Selects only the valid values in the Train Set according to the chosen method
            is_valid = pd.Series(True, index=X.index)
            if self.handler_nan == "fit":
                pass
            elif self.handler_nan == "row":
                is_valid = ~X_.isna().any(axis=1)
            elif self.handler_nan == "column":
                X_ = X_.dropna(how="any", axis=1)
            else:
                raise ValueError(
                    f"Value '{self.handler_nan}' is not correct for argument `handler_nan'"
                )

            # Selects only non-NaN values for the Test Set
            is_na = y_.isna()

            # Train the model according to an ML or DL method and after predict the imputation
            if not X_.empty:
                hp = self.get_params_fit()
                self.estimators_[col] = self.estimator
                self.estimators_[col].fit(X_[(~is_na) & is_valid], y_[(~is_na) & is_valid], **hp)

        return self

    def transform_element(self, df: pd.DataFrame) -> pd.DataFrame:
        """
        Transform using a (specified) regression model

        Parameters
        ----------
        df : pd.DataFrame
            dataframe to impute

        Returns
        -------
        pd.DataFrame
            imputed dataframe
        """

        df_imputed = df.apply(pd.DataFrame.median, result_type="broadcast", axis=0)
        cols_with_nans = df.columns[df.isna().any()]

        for col in cols_with_nans:
            # hyperparams = {}
<<<<<<< HEAD
            # for hyperparam, value in self.hyperparams_element.items():
            #     if isinstance(value, dict):
            #         value = value[col]
            #     hyperparams[hyperparam] = value
            # GSA: Why we need this
=======
            # for hyperparam, value in self.hyperparams_elt.items():
            #     if isinstance(value, dict):
            #         value = value[col]
            #     hyperparams[hyperparam] = value
>>>>>>> b88d3e21

            # Define the Train and Test set
            X = df.drop(columns=col, errors="ignore")
            y = df[col]

            # Selects only the valid values in the Train Set according to the chosen method
            is_valid = pd.Series(True, index=df.index)
            if self.handler_nan == "fit":
                pass
            elif self.handler_nan == "row":
                is_valid = ~X.isna().any(axis=1)
            elif self.handler_nan == "column":
                X = X.dropna(how="any", axis=1)
            else:
                raise ValueError(
                    f"Value '{self.handler_nan}' is not correct for argument `handler_nan'"
                )

            # Selects only non-NaN values for the Test Set
            is_na = y.isna()

            # Train the model according to an ML or DL method and after predict the imputation
            if col not in self.estimators_:
                y_imputed = pd.Series(y.mean(), index=y.index)
            else:
                y_imputed = self.estimators_[col].predict(X[is_na & is_valid])
                y_imputed = pd.Series(y_imputed.flatten())

            # Adds the imputed values
            df_imputed.loc[~is_na, col] = y[~is_na]
            # if isinstance(y_imputed, pd.Series):
            #     y_reshaped = y_imputed
            # else:
            #     y_reshaped = y_imputed.flatten()
            df_imputed.loc[is_na & is_valid, col] = y_imputed.values[: sum(is_na & is_valid)]

        return df_imputed


class ImputerRPCA(Imputer):
    """
    This class implements the Robust Principal Component Analysis imputation.

    The imputation minimizes a loss function combining a low-rank criterium on the dataframe and
    a L1 penalization on the residuals.

    Parameters
    ----------
    groups : List[str], optional
        List of column names to group by, by default []
    method : str
        Name of the RPCA method:
            "PCP" for basic RPCA, bad at imputing
            "noisy" for noisy RPCA, with possible regularisations, wihch is recommended since
            it is more stable
    columnwise : bool
        For the RPCA method to be applied columnwise (with reshaping of
        each column into an array)
        or to be applied directly on the dataframe. By default, the value is set to False.
    """

    def __init__(
        self,
        groups: List[str] = [],
        method: str = "noisy",
        columnwise: bool = False,
        random_state: Union[None, int, np.random.RandomState] = None,
        **hyperparams,
    ) -> None:
        super().__init__(
            groups=groups,
            columnwise=columnwise,
            hyperparams=hyperparams,
            random_state=random_state,
        )

        self.method = method

    def fit(self, X: pd.DataFrame, y: pd.DataFrame = None):
        super().fit(X)
        if not isinstance(X, (pd.DataFrame)):
            X = pd.DataFrame(np.array(X), columns=[i for i in range(np.array(X).shape[1])])
        self.set_hyperparams(X)

<<<<<<< HEAD
        if self.method not in ["PCP", "noisy"]:
=======
        if self.method == "PCP":
            model = RPCAPCP(**self.hyperparams_elt)
        elif self.method == "noisy":
            model = RPCANoisy(**self.hyperparams_elt)
        else:
>>>>>>> b88d3e21
            raise ValueError("Argument method must be `PCP` or `noisy`!")
        self.shape_ = X.shape
        n_rows_X, n_cols_X = X.shape
        if n_rows_X == 1:
            raise ValueError(
                "Since n_samples=1, `n_rows` must be specified when imputing 1D data."
            )
        if n_cols_X == 1:
            raise ValueError(
                "Since n_features=1, `n_rows` must be specified when imputing 1D data."
            )

        cols_with_nans = X.columns[X.isna().any()]

        self.model_ = {}
        self.M_ = {}
        self.A_ = {}
        if self.columnwise:
            for col in cols_with_nans:
                if self.method == "PCP":
                    self.model_[col] = RPCAPCP(**self.hyperparams_element_[col])
                else:
                    self.model_[col] = RPCANoisy(**self.hyperparams_element_[col])

                self.M_[col], self.A_[col] = self.model_[col].decompose_rpca_signal(
                    X[[col]].values.T.astype(float)
                )
        else:
            if self.method == "PCP":
                self.model_["__all__"] = RPCAPCP(**self.hyperparams_element_["__all__"])
            else:
                self.model_["__all__"] = RPCANoisy(**self.hyperparams_element_["__all__"])

            self.M_["__all__"], self.A_["__all__"] = self.model_["__all__"].decompose_rpca_signal(
                X.values.T.astype(float)
            )

        return self

    def transform_element(self, df: pd.DataFrame) -> pd.DataFrame:
        if self.columnwise:
            col = df.columns.values[0]
            M_ = self.M_[col][:, : df.shape[0]]
            A_ = self.A_[col][:, : df.shape[0]]
            df_imputed = pd.DataFrame((M_ + A_).T, index=df.index, columns=df.columns)
            df_imputed = df.where(~df.isna(), df_imputed)
        else:
            M_ = self.M_["__all__"][:, : df.shape[0]]
            A_ = self.A_["__all__"][:, : df.shape[0]]
            df_imputed = pd.DataFrame((M_ + A_).T, index=df.index, columns=df.columns)
            df_imputed = df.where(~df.isna(), df_imputed)

        return df_imputed


class ImputerEM(Imputer):
    """
    This class implements an imputation method based on joint modelling and an inference using a
    Expectation-Minimization algorithm.

    Parameters
    ----------
    groups : List[str], optional
        List of column names to group by, by default []
    method : {'multinormal', 'VAR1'}, default='multinormal'
        Method defining the hypothesis made on the data distribution. Possible values:
        - 'multinormal' : the data points a independent and uniformly distributed following a
        multinormal distribution
        - 'VAR1' : the data is a time series modeled by a VAR(1) process
    columnwise : bool
        If False, correlations between variables will be used, which is advised.
        If True, each column is imputed independently. For the multinormal case each
        value will be imputed by the mean up to a noise with fixed noise, for the VAR1 case the
        imputation will be a noisy temporal interpolation.
    random_state : Union[None, int, np.random.RandomState], optional
        Controls the randomness of the fit_transform, by default None
    """

    def __init__(
        self,
        groups: List[str] = [],
        model: Optional[str] = "multinormal",
        columnwise: bool = False,
        random_state: Union[None, int, np.random.RandomState] = None,
        **hyperparams,
    ):
        super().__init__(
            groups=groups,
            columnwise=columnwise,
            hyperparams=hyperparams,
            random_state=random_state,
        )
        self.model = model

<<<<<<< HEAD
    def fit(self, X: pd.DataFrame, y=None):
        super().fit(X)
        if not isinstance(X, (pd.DataFrame)):
            X = pd.DataFrame(np.array(X), columns=[i for i in range(np.array(X).shape[1])])
        self.set_hyperparams(X)

        n_rows, n_cols = X.shape
        if n_rows == 1:
            raise ValueError("n_samples=1 is not allowed!")

        if self.model not in ["multinormal", "VAR1"]:
=======
    def fit_transform_element(self, df: pd.DataFrame) -> pd.DataFrame:
        if self.model == "multinormal":
            model = em_sampler.MultiNormalEM(random_state=self.rng, **self.hyperparams_elt)
        elif self.model == "VAR1":
            model = em_sampler.VAR1EM(random_state=self.rng, **self.hyperparams_elt)
        else:
>>>>>>> b88d3e21
            raise ValueError(f"Model '{self.model}' is not handled by ImputeEM!")

<<<<<<< HEAD
        cols_with_nans = X.columns[X.isna().any()]

        self.model_ = {}
        if self.columnwise:
            for col in cols_with_nans:
                if self.model == "multinormal":
                    self.model_[col] = em_sampler.MultiNormalEM(
                        random_state=self.rng_, **self.hyperparams_element_[col]
                    )
                else:
                    self.model_[col] = em_sampler.VAR1EM(
                        random_state=self.rng_, **self.hyperparams_element_[col]
                    )

                self.model_[col].fit(X[[col]].values.T)
        else:
            if self.model == "multinormal":
                self.model_["__all__"] = em_sampler.MultiNormalEM(
                    random_state=self.rng_, **self.hyperparams_element_["__all__"]
                )
            else:
                self.model_["__all__"] = em_sampler.VAR1EM(
                    random_state=self.rng_, **self.hyperparams_element_["__all__"]
                )

            self.model_["__all__"].fit(X.values.T)
        return self

    def transform_element(self, df: pd.DataFrame) -> pd.DataFrame:
        n_rows, n_cols = df.shape
        if n_rows == 1:
            warnings.warn(
                "n_samples=1 is not allowed. It can lead to numpy.linalg.LinAlgError:"
                "When `allow_singular is False`, the input matrix"
                "must be symmetric positive definite."
            )
            return df
        if self.columnwise:
            col = df.columns.values[0]
            X_transformed = self.model_[col].transform(df.values.T.astype(float))
        else:
            X_transformed = self.model_["__all__"].transform(df.values.T.astype(float))

=======
        X_transformed = model.transform(X)
        X_transformed = X_transformed.T
>>>>>>> b88d3e21
        df_transformed = pd.DataFrame(X_transformed, columns=df.columns, index=df.index)

        return df_transformed<|MERGE_RESOLUTION|>--- conflicted
+++ resolved
@@ -9,13 +9,11 @@
 from sklearn.experimental import enable_iterative_imputer
 from sklearn.impute import IterativeImputer, KNNImputer
 from sklearn.impute._base import _BaseImputer
-from qolmat.benchmark import hyperparameters
 from qolmat.benchmark.hyperparameters import HyperValue
 from statsmodels.tsa import seasonal as tsa_seasonal
 
 from qolmat.imputations import em_sampler
-from qolmat.imputations.rpca.rpca_noisy import RPCANoisy
-from qolmat.imputations.rpca.rpca_pcp import RPCAPCP
+from qolmat.imputations.rpca import rpca, rpca_noisy, rpca_pcp
 
 
 class Imputer(_BaseImputer):
@@ -87,22 +85,6 @@
 
         return self
 
-    def set_hyperparams(self, df: pd.DataFrame):
-        cols_with_nans = df.columns[df.isna().any()]
-        self.hyperparams_element_ = {}
-        if self.columnwise:
-            for col in cols_with_nans:
-                hyperparams_element = {}
-                for hyperparam, value in self.hyperparams.items():
-                    if isinstance(value, dict):
-                        value = value[col]
-                    hyperparams_element[hyperparam] = value
-                self.hyperparams_element_[col] = hyperparams_element
-        else:
-            if any(isinstance(value, dict) for value in self.hyperparams.values()):
-                raise AssertionError("hyperparams contains a dictionary. Columnwise must be True.")
-            self.hyperparams_element_["__all__"] = self.hyperparams
-
     def transform(self, X: pd.DataFrame) -> pd.DataFrame:
         """
         Returns a dataframe with same shape as `df`, unchanged values, where all nans are replaced
@@ -138,20 +120,10 @@
         if self.columnwise:
             df_imputed = df.copy()
             for col in cols_with_nans:
-<<<<<<< HEAD
-=======
-                self.hyperparams_elt = hyperparameters.get_hyperparams(self.hyperparams, col)
->>>>>>> b88d3e21
+                self.col = col
                 df_imputed[col] = self.impute_element(df[[col]])
         else:
-<<<<<<< HEAD
-=======
-            if any("/" in value for value in self.hyperparams.keys()):
-                raise AssertionError(
-                    "hyperparams contains a key with a `/`. " "Columnwise must be set to True."
-                )
-            self.hyperparams_elt = self.hyperparams
->>>>>>> b88d3e21
+            self.col = "__all__"
             df_imputed = self.impute_element(df)
 
         if df_imputed.isna().any().any():
@@ -180,9 +152,7 @@
             Imputed dataframe.
         """
         self.fit(X)
-        df_imputed = self.transform(X)
-
-        return df_imputed
+        return self.transform(X)
 
     def fit_transform_fallback(self, df: pd.DataFrame) -> pd.DataFrame:
         """
@@ -811,25 +781,16 @@
         )
         self.estimator = estimator
 
-<<<<<<< HEAD
     def fit(self, X: pd.DataFrame, y=None):
         super().fit(X)
         if not isinstance(X, (pd.DataFrame)):
             X = pd.DataFrame(np.array(X), columns=[i for i in range(np.array(X).shape[1])])
-        self.set_hyperparams(X)
-        self.imputer_ = IterativeImputer(
-            estimator=self.estimator, **self.hyperparams_element_["__all__"]
-        )
+        self.imputer_ = IterativeImputer(estimator=self.estimator, **self.hyperparams_elt)
         self.imputer_.fit(X)
         return self
 
     def transform_element(self, df: pd.DataFrame) -> pd.DataFrame:
         res = self.imputer_.transform(df)
-=======
-    def fit_transform_element(self, df: pd.DataFrame) -> pd.DataFrame:
-        iterative_imputer = IterativeImputer(estimator=self.estimator, **self.hyperparams_elt)
-        res = iterative_imputer.fit_transform(df.values)
->>>>>>> b88d3e21
         imputed = pd.DataFrame(columns=df.columns)
         for ind, col in enumerate(imputed.columns):
             imputed[col] = res[:, ind]
@@ -912,7 +873,6 @@
         super().fit(X)
         if not isinstance(X, (pd.DataFrame)):
             X = pd.DataFrame(np.array(X), columns=[i for i in range(np.array(X).shape[1])])
-        self.set_hyperparams(X)
 
         cols_with_nans = X.columns[X.isna().any()]
         self.estimators_ = {}
@@ -964,19 +924,6 @@
         cols_with_nans = df.columns[df.isna().any()]
 
         for col in cols_with_nans:
-            # hyperparams = {}
-<<<<<<< HEAD
-            # for hyperparam, value in self.hyperparams_element.items():
-            #     if isinstance(value, dict):
-            #         value = value[col]
-            #     hyperparams[hyperparam] = value
-            # GSA: Why we need this
-=======
-            # for hyperparam, value in self.hyperparams_elt.items():
-            #     if isinstance(value, dict):
-            #         value = value[col]
-            #     hyperparams[hyperparam] = value
->>>>>>> b88d3e21
 
             # Define the Train and Test set
             X = df.drop(columns=col, errors="ignore")
@@ -1055,21 +1002,18 @@
 
         self.method = method
 
+    def get_model(self, col: str = "__all__") -> rpca.RPCA:
+        if self.method == "PCP":
+            return rpca_pcp.RPCAPCP(**self.hyperparams_elt)
+        else:
+            return rpca_noisy.RPCANoisy(**self.hyperparams_elt)
+
     def fit(self, X: pd.DataFrame, y: pd.DataFrame = None):
         super().fit(X)
         if not isinstance(X, (pd.DataFrame)):
             X = pd.DataFrame(np.array(X), columns=[i for i in range(np.array(X).shape[1])])
-        self.set_hyperparams(X)
-
-<<<<<<< HEAD
+
         if self.method not in ["PCP", "noisy"]:
-=======
-        if self.method == "PCP":
-            model = RPCAPCP(**self.hyperparams_elt)
-        elif self.method == "noisy":
-            model = RPCANoisy(**self.hyperparams_elt)
-        else:
->>>>>>> b88d3e21
             raise ValueError("Argument method must be `PCP` or `noisy`!")
         self.shape_ = X.shape
         n_rows_X, n_cols_X = X.shape
@@ -1084,43 +1028,23 @@
 
         cols_with_nans = X.columns[X.isna().any()]
 
-        self.model_ = {}
-        self.M_ = {}
-        self.A_ = {}
+        self._models = {}
         if self.columnwise:
             for col in cols_with_nans:
-                if self.method == "PCP":
-                    self.model_[col] = RPCAPCP(**self.hyperparams_element_[col])
-                else:
-                    self.model_[col] = RPCANoisy(**self.hyperparams_element_[col])
-
-                self.M_[col], self.A_[col] = self.model_[col].decompose_rpca_signal(
-                    X[[col]].values.T.astype(float)
-                )
+                self._models[col] = self.get_model(col)
+
         else:
-            if self.method == "PCP":
-                self.model_["__all__"] = RPCAPCP(**self.hyperparams_element_["__all__"])
-            else:
-                self.model_["__all__"] = RPCANoisy(**self.hyperparams_element_["__all__"])
-
-            self.M_["__all__"], self.A_["__all__"] = self.model_["__all__"].decompose_rpca_signal(
-                X.values.T.astype(float)
-            )
+            self._models["__all__"] = self.get_model()
 
         return self
 
     def transform_element(self, df: pd.DataFrame) -> pd.DataFrame:
-        if self.columnwise:
-            col = df.columns.values[0]
-            M_ = self.M_[col][:, : df.shape[0]]
-            A_ = self.A_[col][:, : df.shape[0]]
-            df_imputed = pd.DataFrame((M_ + A_).T, index=df.index, columns=df.columns)
-            df_imputed = df.where(~df.isna(), df_imputed)
-        else:
-            M_ = self.M_["__all__"][:, : df.shape[0]]
-            A_ = self.A_["__all__"][:, : df.shape[0]]
-            df_imputed = pd.DataFrame((M_ + A_).T, index=df.index, columns=df.columns)
-            df_imputed = df.where(~df.isna(), df_imputed)
+        model = self._models[self.col]
+        X = df.values.T
+        M, A = model.decompose_rpca_signal(X)
+        X_imputed = (M + A).T
+        df_imputed = pd.DataFrame(X_imputed, index=df.index, columns=df.columns)
+        df_imputed = df.where(~df.isna(), df_imputed)
 
         return df_imputed
 
@@ -1164,55 +1088,38 @@
         )
         self.model = model
 
-<<<<<<< HEAD
+    def get_model(self, col: str = "__all__") -> em_sampler.EM:
+        if self.model == "multinormal":
+            return em_sampler.MultiNormalEM(
+                random_state=self.rng_, **self.hyperparams_element_[col]
+            )
+        else:
+            return em_sampler.VAR1EM(random_state=self.rng_, **self.hyperparams_element_[col])
+
     def fit(self, X: pd.DataFrame, y=None):
         super().fit(X)
         if not isinstance(X, (pd.DataFrame)):
             X = pd.DataFrame(np.array(X), columns=[i for i in range(np.array(X).shape[1])])
-        self.set_hyperparams(X)
 
         n_rows, n_cols = X.shape
         if n_rows == 1:
             raise ValueError("n_samples=1 is not allowed!")
 
         if self.model not in ["multinormal", "VAR1"]:
-=======
-    def fit_transform_element(self, df: pd.DataFrame) -> pd.DataFrame:
-        if self.model == "multinormal":
-            model = em_sampler.MultiNormalEM(random_state=self.rng, **self.hyperparams_elt)
-        elif self.model == "VAR1":
-            model = em_sampler.VAR1EM(random_state=self.rng, **self.hyperparams_elt)
-        else:
->>>>>>> b88d3e21
             raise ValueError(f"Model '{self.model}' is not handled by ImputeEM!")
 
-<<<<<<< HEAD
         cols_with_nans = X.columns[X.isna().any()]
 
         self.model_ = {}
         if self.columnwise:
             for col in cols_with_nans:
-                if self.model == "multinormal":
-                    self.model_[col] = em_sampler.MultiNormalEM(
-                        random_state=self.rng_, **self.hyperparams_element_[col]
-                    )
-                else:
-                    self.model_[col] = em_sampler.VAR1EM(
-                        random_state=self.rng_, **self.hyperparams_element_[col]
-                    )
-
-                self.model_[col].fit(X[[col]].values.T)
+                model = self.get_model(col)
+                model.fit(X[col].values)
+                self.model_[col] = model
         else:
-            if self.model == "multinormal":
-                self.model_["__all__"] = em_sampler.MultiNormalEM(
-                    random_state=self.rng_, **self.hyperparams_element_["__all__"]
-                )
-            else:
-                self.model_["__all__"] = em_sampler.VAR1EM(
-                    random_state=self.rng_, **self.hyperparams_element_["__all__"]
-                )
-
-            self.model_["__all__"].fit(X.values.T)
+            model = self.get_model()
+            model.fit(X.values.T)
+            self.model_["__all__"] = model
         return self
 
     def transform_element(self, df: pd.DataFrame) -> pd.DataFrame:
@@ -1224,16 +1131,12 @@
                 "must be symmetric positive definite."
             )
             return df
-        if self.columnwise:
-            col = df.columns.values[0]
-            X_transformed = self.model_[col].transform(df.values.T.astype(float))
-        else:
-            X_transformed = self.model_["__all__"].transform(df.values.T.astype(float))
-
-=======
-        X_transformed = model.transform(X)
-        X_transformed = X_transformed.T
->>>>>>> b88d3e21
-        df_transformed = pd.DataFrame(X_transformed, columns=df.columns, index=df.index)
+        model = self._models[self.col]
+
+        X = df.values.T.astype(float)
+        X_imputed = model.transform(X)
+        X_imputed = X_imputed.T
+
+        df_transformed = pd.DataFrame(X_imputed, columns=df.columns, index=df.index)
 
         return df_transformed