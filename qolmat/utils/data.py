--- conflicted
+++ resolved
@@ -99,38 +99,12 @@
     """
     url_zenodo = "https://zenodo.org/record/"
     if name_data == "Beijing":
-<<<<<<< HEAD
-        urllink = "https://archive.ics.uci.edu/static/public/501/"
-        zipname = "beijing+multi+site+air+quality+data"
-
-        path_zip = os.path.join(datapath, zipname)
-        path_zip_ext = path_zip + ".zip"
-        url = os.path.join(urllink, zipname) + ".zip"
-        os.makedirs(datapath, exist_ok=True)
-        if not os.path.exists(path_zip_ext) and not os.path.exists(path_zip):
-            request.urlretrieve(url, path_zip_ext)
-        if not os.path.exists(path_zip):
-            with zipfile.ZipFile(path_zip_ext, "r") as zip_ref:
-                zip_ref.extractall(path_zip)
-
-        zipname = "PRSA2017_Data_20130301-20170228"
-        path_zip = os.path.join(path_zip, zipname)
-        path_zip_ext = path_zip + ".zip"
-        if not os.path.exists(path_zip):
-            with zipfile.ZipFile(path_zip_ext, "r") as zip_ref:
-                zip_ref.extractall(path_zip)
-        list_df = get_dataframes_in_folder(path_zip, ".csv")
-        list_df = [preprocess_data_beijing(df) for df in list_df]
-        df = pd.concat(list_df)
-        return df
-=======
         df = read_csv_local("beijing")
         df = df.set_index(["station", "date"])
         return df
     if name_data == "Superconductor":
         df = read_csv_local("conductors")
         return df
->>>>>>> 3c501626
     elif name_data == "Artificial":
         city = "Wonderland"
         n_samples = 1000
@@ -239,16 +213,11 @@
         preprocessed dataframe
     """
     df["datetime"] = pd.to_datetime(df[["year", "month", "day", "hour"]])
-<<<<<<< HEAD
-    df.set_index(["station", "datetime"], inplace=True)
-    df.drop(columns=["year", "month", "day", "hour", "wd", "No"], inplace=True)
-=======
     df["station"] = "Beijing"
     df.set_index(["station", "datetime"], inplace=True)
     df.drop(
         columns=["year", "month", "day", "hour", "No", "cbwd", "Iws", "Is", "Ir"], inplace=True
     )
->>>>>>> 3c501626
     df.sort_index(inplace=True)
     df = df.groupby(
         ["station", df.index.get_level_values("datetime").floor("d")], group_keys=False
