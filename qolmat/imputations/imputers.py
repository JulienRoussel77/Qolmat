import sys
from typing import Dict, List, Optional, Union

import sklearn.neighbors._base

sys.modules["sklearn.neighbors.base"] = sklearn.neighbors._base


import numpy as np
import pandas as pd
from sklearn.experimental import enable_iterative_imputer
from sklearn.impute import IterativeImputer, KNNImputer
from sklearn.impute._base import _BaseImputer
from statsmodels.tsa import seasonal as tsa_seasonal

from qolmat.benchmark import utils
from qolmat.imputations import em_sampler
from qolmat.imputations.rpca.rpca_noisy import RPCANoisy
from qolmat.imputations.rpca.rpca_pcp import RPCAPCP


class Imputer(_BaseImputer):
    def __init__(self, groups: List[str] = [], columnwise: bool = False, hyperparams: Dict = {}):
        self.hyperparams_user = hyperparams
        self.hyperparams_optim = {}
        self.hyperparams_local = {}
        self.groups = groups
        self.columnwise = columnwise

    def fit_transform(self, df: pd.DataFrame) -> pd.DataFrame:
        """
        Fit/transform to impute with RPCA methods

        Parameters
        ----------
        df : pd.DataFrame
            dataframe to impute

        Returns
        -------
        pd.DataFrame
            imputed dataframe
        """
        if not isinstance(df, pd.DataFrame):
            raise ValueError("Input has to be a pandas.DataFrame.")

        hyperparams = self.hyperparams_user.copy()
        hyperparams.update(self.hyperparams_optim)
        cols_with_nans = df.columns[df.isna().any()]
        if self.columnwise:

            # imputed = pd.DataFrame(index=df.index, columns=df.columns)
            df_imputed = df.copy()

            for col in cols_with_nans:
                self.hyperparams_element = {}
                for hyperparam, value in hyperparams.items():
                    if isinstance(value, dict):
                        value = value[col]
                    self.hyperparams_element[hyperparam] = value

                df_imputed[col] = self.impute_element(df[[col]])

        else:
            self.hyperparams_element = hyperparams
            df_imputed = self.impute_element(df)

        if df_imputed.isna().any().any():
            raise AssertionError("Result of imputation contains NaN!")

        return df_imputed

    def fit_transform_fallback(self, df: pd.DataFrame) -> pd.DataFrame:
        return df.fillna("median")

    def impute_element(self, df: pd.DataFrame) -> pd.DataFrame:
        if not isinstance(df, pd.DataFrame):
            raise ValueError("Input has to be a pandas.DataFrame.")
        df = df.copy()
        if self.groups:

            groupby = utils.custom_groupby(df, self.groups)
            imputation_values = groupby.apply(self.fit_transform_element)
        else:
            imputation_values = self.fit_transform_element(df)

        df = df.fillna(imputation_values)
        # # fill na by applying imputation method without groups
        # if df.isna().any().any():
        #     imputation_values = self.fit_transform_fallback(df)
        #     df = df.fillna(imputation_values)

        return df


class ImputerMean(Imputer):
    """
    This class implements the implementation by the mean of each column

    Examples
    --------
    >>> import numpy as np
    >>> import pandas as pd
    >>> from qolmat.imputations.models import ImputeByMean
    >>> imputor = ImputeByMean()
    >>> df = pd.DataFrame(data=[[1, 1, 1, 1],
    >>>                        [np.nan, np.nan, np.nan, np.nan],
    >>>                        [1, 2, 2, 5], [2, 2, 2, 2]],
    >>>                         columns=["var1", "var2", "var3", "var4"])
    >>> imputor.fit_transform(df)
    """

    def __init__(
        self,
        groups: Optional[List[str]] = [],
    ) -> None:
        super().__init__(groups=groups, columnwise=True)
        self.fit_transform_element = pd.DataFrame.mean


class ImputerMedian(Imputer):
    """
    This class implements the implementation by the median of each column

    Examples
    --------
    >>> import numpy as np
    >>> import pandas as pd
    >>> from qolmat.imputations.models import ImputeByMedian
    >>> imputor = ImputeByMedian()
    >>> df = pd.DataFrame(data=[[1, 1, 1, 1],
    >>>                         [np.nan, np.nan, np.nan, np.nan],
    >>>                         [1, 2, 2, 5], [2, 2, 2, 2]],
    >>>                         columns=["var1", "var2", "var3", "var4"])
    >>> imputor.fit_transform(df)
    """

    def __init__(
        self,
        groups: Optional[List[str]] = [],
    ) -> None:
        super().__init__(groups=groups, columnwise=True)
        self.fit_transform_element = pd.DataFrame.median


class ImputerMode(Imputer):
    """
    This class implements the implementation by the mode of each column

    Examples
    --------
    >>> import numpy as np
    >>> import pandas as pd
    >>> from qolmat.imputations.models import ImputeByMode
    >>> imputor = ImputeByMode()
    >>> df = pd.DataFrame(data=[[1, 1, 1, 1],
    >>>                        [np.nan, np.nan, np.nan, np.nan],
    >>>                        [1, 2, 2, 5], [2, 2, 2, 2]],
    >>>                        columns=["var1", "var2", "var3", "var4"])
    >>> imputor.fit_transform(df)
    """

    def __init__(
        self,
        groups: Optional[List[str]] = [],
    ) -> None:
        super().__init__(groups=groups, columnwise=True)
        self.fit_transform_element = lambda df: df.mode().iloc[0]


class ImputerShuffle(Imputer):
    """
    This class implements the imputation by a random value (from the observed ones) of each column

    Examples
    --------
    >>> import numpy as np
    >>> import pandas as pd
    >>> from qolmat.imputations.models import ImputeRandom
    >>> imputor = ImputeRandom()
    >>> df = pd.DataFrame(data=[[1, 1, 1, 1],
    >>>                        [np.nan, np.nan, np.nan, np.nan],
    >>>                        [1, 2, 2, 5], [2, 2, 2, 2]],
    >>>                        columns=["var1", "var2", "var3", "var4"])
    >>> imputor.fit_transform(df)
    """

    def __init__(
        self,
        groups: Optional[List[str]] = [],
    ) -> None:
        super().__init__(groups=groups, columnwise=True)

    def fit_transform_element(self, df):
        n_missing = df.isna().sum().sum()
        if df.isna().all().all():
            return df
        name = df.columns[0]
        values = df[name]
        values_notna = values.dropna()
        samples = np.random.choice(values_notna, n_missing, replace=True)
        values[values.isna()] = samples
        df_imputed = values.to_frame()
        return df_imputed


class ImputerLOCF(Imputer):
    """
    This class implements a forward imputation, column wise

    Examples
    --------
    >>> import numpy as np
    >>> import pandas as pd
    >>> from qolmat.imputations.models import ImputeLOCF
    >>> imputor = ImputeLOCF()
    >>> df = pd.DataFrame(data=[[np.nan, np.nan, np.nan, np.nan],
    >>>                        [1, 1, 1, 1],
    >>>                        [np.nan, np.nan, np.nan, np.nan],
    >>>                        [1, 2, 2, 5],
    >>>                        [2, 2, 2, 2]],
    >>>                         columns=["var1", "var2", "var3", "var4"])
    >>> imputor.fit_transform(df)
    """

    def __init__(
        self,
        groups: Optional[List[str]] = [],
    ) -> None:
        super().__init__(groups=groups, columnwise=True)

    def fit_transform_element(self, df: pd.DataFrame) -> pd.DataFrame:
        """
        Fit/transform by imputing missing values by carrying the last observation forward.
        If the first observation is missing, it is imputed by a NOCB
        """
        df_out = df.copy()
        for col in df:
            df_out[col] = pd.Series.shift(df[col], 1).ffill().bfill()
        return df_out


class ImputerNOCB(Imputer):
    """
    This class implements a backawrd imputation, column wise

    Examples
    --------
    >>> import numpy as np
    >>> import pandas as pd
    >>> from qolmat.imputations.models import ImputeNOCB
    >>> imputor = ImputeNOCB()
    >>> df = pd.DataFrame(data=[[1, 1, 1, 1],
    >>>                        [np.nan, np.nan, np.nan, np.nan],
    >>>                        [1, 2, 2, 5], [2, 2, 2, 2]],
    >>>                        columns=["var1", "var2", "var3", "var4"])
    >>> imputor.fit_transform(df)
    """

    def __init__(
        self,
        groups: Optional[List[str]] = [],
    ) -> None:
        super().__init__(groups=groups, columnwise=True)

    def fit_transform_element(self, df: pd.DataFrame) -> pd.DataFrame:
        """
        Fit/transform by imputing missing values by carrying the next observation backward.
        If the last observation is missing, it is imputed by the median of the series
        """
        df_out = df.copy()
        for col in df:
            df_out[col] = pd.Series.shift(df[col], 1).bfill().ffill()
        return df_out


class ImputerInterpolation(Imputer):
    """
    This class implements a way to impute using some interpolation strategies
    suppoted by pd.Series.interpolate, such as "linear", "slinear", "quadratic", ...
    By default, linear interpolation.
    As for pd.Series.interpolate, if "method" is "spline" or "polynomial",
    an "order" has to be passed.

    Parameters
    ----------
    method : Optional[str] = "linear"
        name of the method for interpolation: "linear", "cubic", "spline", "slinear", ...
        see pd.Series.interpolate for more example.
        By default, the value is set to "linear".
    order : Optional[int]
        order for the spline interpolation

    Examples
    --------
    >>> import numpy as np
    >>> from qolmat.imputations.models import ImputeByInterpolation
    >>> imputor = ImputeByInterpolation(method="spline", order=2)
    >>> df = pd.DataFrame(data=[[1, 1, 1, 1],
    >>>                        [np.nan, np.nan, np.nan, np.nan],
    >>>                        [1, 2, 2, 5], [2, 2, 2, 2]],
    >>>                        columns=["var1", "var2", "var3", "var4"])
    >>> imputor.fit_transform(df)
    """

    def __init__(
        self,
        groups: Optional[List[str]] = [],
        method: str = "linear",
        order: int = None,
        col_time: Optional[str] = None,
    ) -> None:
        super().__init__(groups=groups, columnwise=True)
        self.method = method
        self.order = order
        self.col_time = col_time

    def fit_transform_element(self, df: pd.DataFrame) -> pd.DataFrame:
        index = df.index
        if self.col_time is None:
            df = df.reset_index(drop=True)
        else:
            df.index = df.index.get_level_values(self.col_time)
        df_imputed = df.interpolate(method=self.method, order=self.order)
        df_imputed = df_imputed.ffill().bfill()
        df_imputed.index = index
        return df_imputed


class ImputerResiduals(Imputer):
    """
    This class implements an imputation on residuals.
    The series are de-seasonalised, residuals are imputed, then residuals are re-seasonalised.

    Parameters
    ----------
    period : int
        Period of the series. Must be used if x is not a pandas object or if
        the index of x does not have  a frequency. Overrides default
        periodicity of x if x is a pandas object with a timeseries index.
    model : Optional[str]
        Type of seasonal component "additive" or "multiplicative". Abbreviations are accepted.
        By default, the value is set to "additive"
    extrapolate_trend : int or 'freq', optional
        If set to > 0, the trend resulting from the convolution is
        linear least-squares extrapolated on both ends (or the single one
        if two_sided is False) considering this many (+1) closest points.
        If set to 'freq', use `freq` closest points. Setting this parameter
        results in no NaN values in trend or resid components.
    method_interpolation : str
        methof for the residuals interpolation

    Examples
    --------
    >>> import numpy as np
    >>> import pandas as pd
    >>> from qolmat.imputations.models import ImputeOnResiduals
    >>> df = pd.DataFrame(index=pd.date_range('2015-01-01','2020-01-01'))
    >>> mean = 5
    >>> offset = 10
    >>> df['y'] = np.cos(df.index.dayofyear/365*2*np.pi - np.pi)*mean + offset
    >>> trend = 5
    >>> df['y'] = df['y'] + trend*np.arange(0,df.shape[0])/df.shape[0]
    >>> noise_mean = 0
    >>> noise_var = 2
    >>> df['y'] = df['y'] + np.random.normal(noise_mean, noise_var, df.shape[0])
    >>> np.random.seed(100)
    >>> mask = np.random.choice([True, False], size=df.shape)
    >>> df = df.mask(mask)
    >>> imputor = ImputeOnResiduals(period=365, model="additive")
    >>> imputor.fit_transform(df)
    """

    def __init__(
        self,
        groups: Optional[List[str]] = [],
        period: int = None,
        model_tsa: Optional[str] = "additive",
        extrapolate_trend: Optional[Union[int, str]] = "freq",
        method_interpolation: Optional[str] = "linear",
    ):
        super().__init__(groups=groups, columnwise=True)
        self.model_tsa = model_tsa
        self.period = period
        self.extrapolate_trend = extrapolate_trend
        self.method_interpolation = method_interpolation

    def fit_transform_element(self, df: pd.DataFrame) -> pd.DataFrame:
        """
        Fit/transform missing values on residuals.
        """
        if len(df.columns) != 1:
            raise AssertionError(
                "Function ImputerResiduals.fit_transform_element expects a dataframe df with one column"
            )
        name = df.columns[0]
        df = df[name]
        if df.isna().all():
            return np.nan
        result = tsa_seasonal.seasonal_decompose(
            df.interpolate().bfill().ffill(),
            model=self.model_tsa,
            period=self.period,
            extrapolate_trend=self.extrapolate_trend,
        )

        residuals = result.resid

        residuals[df.isna()] = np.nan
        residuals = residuals.interpolate(method=self.method_interpolation).ffill().bfill()
        df_result = pd.DataFrame({name: result.seasonal + result.trend + residuals})

        return df_result


class ImputerKNN(Imputer):
    """
    This class implements an imputation by the k-nearest neighbors, column wise

    Parameters
    ----------
    k : int
        number of nearest neighbors

    Examples
    --------
    >>> import numpy as np
    >>> import pandas as pd
    >>> from qolmat.imputations.models import ImputeKNN
    >>> imputor = ImputeKNN(k=2)
    >>> df = pd.DataFrame(data=[[1, 1, 1, 1],
    >>>                        [np.nan, np.nan, np.nan, np.nan],
    >>>                        [1, 2, 2, 5], [2, 2, 2, 2]],
    >>>                        columns=["var1", "var2", "var3", "var4"])
    >>> imputor.fit_transform(df)
    """

    def __init__(
        self,
        n_neighbors: int = 5,
        weights: str = "distance",
        **hyperparams,
    ) -> None:
        super().__init__(columnwise=False, hyperparams=hyperparams)
        self.n_neighbors = n_neighbors
        self.weights = weights

    def fit_transform_element(self, df: pd.DataFrame) -> pd.DataFrame:
        """
        Fit/transform by imputing missing values with the KNN method.

        Parameters
        ----------
        signal : pd.DataFrame
            DataFrame to impute

        Returns
        -------
        pd.DataFrame
            imputed DataFrame
        """
        if not isinstance(df, pd.DataFrame):
            raise ValueError("Input has to be a pandas.DataFrame.")

        imputer = KNNImputer(
            n_neighbors=self.n_neighbors,
            weights=self.weights,
            metric="nan_euclidean",
        )
        results = imputer.fit_transform(df)
        return pd.DataFrame(data=results, columns=df.columns, index=df.index)


class ImputerMICE(Imputer):
    """
    This class implements an iterative imputer in the multivariate case.
    It imputes each Series within a DataFrame multiple times using an iteration of fits
    and transformations to reach a stable state of imputation each time.
    It uses sklearn.impute.IterativeImputer, see the docs for more information about the arguments.

    Parameters
    ----------
    estimator : Optional[] = LinearRegression()
        estimator for imputing a column based on the other
    sample_posterior : Optional[bool] = False
        By default, the value is set to False
    max_iter : Optional[int] = 100
        By default, the value is set to 100
    missing_values : Optional[float] = np.nan
        By default, the value is set to np.nan

    Examples
    --------
    >>> import numpy as np
    >>> import pandas as pd
    >>> from qolmat.imputations.models import ImputeMICE
    >>> from sklearn.ensemble import ExtraTreesRegressor
    >>> imputor = ImputeMICE(estimator=ExtraTreesRegressor(),
    >>>                           sample_posterior=False,
    >>>                           max_iter=100, missing_values=np.nan)
    >>> df = pd.DataFrame(data=[[1, 1, 1, 1],
    >>>                        [np.nan, np.nan, np.nan, np.nan],
    >>>                        [1, 2, 2, 5], [2, 2, 2, 2]],
    >>>                         columns=["var1", "var2", "var3", "var4"])
    >>> imputor.fit_transform(df)
    """

    def __init__(
        self,
        groups: List[str] = [],
        **hyperparams,
    ) -> None:
        super().__init__(groups=groups, columnwise=False, hyperparams=hyperparams)

    def fit_transform_element(self, df: pd.DataFrame) -> pd.DataFrame:
        """
        Fit/transform using an iterative imputer and a specific estimator

        Parameters
        ----------
        df : pd.DataFrame
            dataframe to impute

        Returns
        -------
        pd.DataFrame
            imputed dataframe
        """
        if not isinstance(df, pd.DataFrame):
            raise ValueError("Input has to be a pandas.DataFrame.")

        iterative_imputer = IterativeImputer(**self.hyperparams_element)
        res = iterative_imputer.fit_transform(df.values)
        imputed = pd.DataFrame(columns=df.columns)
        for ind, col in enumerate(imputed.columns):
            imputed[col] = res[:, ind]
        imputed.index = df.index
        return imputed


class ImputerRegressor(Imputer):
    """
    This class implements a regression imputer in the multivariate case.
    It imputes each Series with missing value within a DataFrame using the complete ones.

    Parameters
    ----------
    model :
        regression model

    Examples
    --------
    >>> import numpy as np
    >>> import pandas as pd
    >>> from qolmat.imputations.models import ImputeRegressor
    >>> from sklearn.ensemble import ExtraTreesRegressor
    >>> imputor = ImputeRegressor(model=ExtraTreesRegressor())
    >>> df = pd.DataFrame(data=[[1, 1, 1, 1],
    >>>                       [np.nan, np.nan, 2, 3],
    >>>                       [1, 2, 2, 5], [2, 2, 2, 2]],
    >>>                       columns=["var1", "var2", "var3", "var4"])
    >>> imputor.fit_transform(df)
    """

    def __init__(self, type_model, fit_on_nan: bool = False, **hyperparams):
        super().__init__(hyperparams=hyperparams)
        self.columnwise = False
        self.type_model = type_model
        self.fit_on_nan = fit_on_nan

    def fit_transform_element(self, df: pd.DataFrame) -> pd.DataFrame:
        """
        Fit/transform using a (specified) regression model

        Parameters
        ----------
        df : pd.DataFrame
            dataframe to impute

        Returns
        -------
        pd.DataFrame
            imputed dataframe
        """

        df_imputed = df.copy()

        cols_with_nans = df.columns[df.isna().any()]
        cols_without_nans = df.columns[df.notna().all()]
<<<<<<< HEAD
            
        for col in cols_with_nans:
=======

        if self.cols_to_impute is None:
            self.cols_to_impute = cols_with_nans
        elif not set(self.cols_to_impute).issubset(set(df.columns)):
            raise ValueError("Input has to have at least one column of cols_to_impute")
        else:
            self.cols_to_impute = list(set(self.cols_to_impute) & set(cols_with_nans))

        for col in self.cols_to_impute:
>>>>>>> 61721291
            hyperparams = {}
            for hyperparam, value in self.hyperparams.items():
                if isinstance(value, dict):
                    value = value[col]
                hyperparams[hyperparam] = value

            model = self.type_model(**hyperparams)

            if self.fit_on_nan:
                X = df.drop(columns=col)
            else:
                X = df[cols_without_nans].drop(columns=col)
            y = df[col]
            is_na = y.isna()
            model.fit(X[~is_na], y[~is_na])
            df_imputed.loc[is_na, col] = model.predict(X[is_na])

        return df_imputed


class ImputerStochasticRegressor(Imputer):
    """
    This class implements a stochastic regression imputer in the multivariate case.
    It imputes each Series with missing value within a DataFrame using the complete ones.

    Parameters
    ----------
    model :
        regression model

    Examples
    --------
    >>> import numpy as np
    >>> import pandas as pd
    >>> from qolmat.imputations.models import ImputeStochasticRegressor
    >>> from sklearn.ensemble import ExtraTreesRegressor
    >>> imputor = ImputeStochasticRegressor(model=ExtraTreesRegressor())
    >>> df = pd.DataFrame(data=[[1, 1, 1, 1],
    >>>                        [np.nan, np.nan, 2, 3],
    >>>                        [1, 2, 2, 5], [2, 2, 2, 2]],
    >>>                        columns=["var1", "var2", "var3", "var4"])
    >>> imputor.fit_transform(df)
    """

    def __init__(self, type_model, **hyperparams) -> None:
        super().__init__(hyperparams=hyperparams)
        self.type_model = type_model

    def fit_transform_element(self, df: pd.DataFrame) -> pd.Series:
        """
        Fit/transform using a (specified) regression model + stochastic

        Parameters
        ----------
        df : pd.DataFrame
            dataframe to impute

        Returns
        -------
        pd.DataFrame
            imputed dataframe
        """
        df_imp = df.copy()
        model = self.type_model(**self.hyperparams)
        cols_with_nans = df.columns[df.isna().any()]
        cols_without_nans = df.columns[df.notna().all()]

        if len(cols_without_nans) == 0:
            raise Exception("There must be at least one column without missing values.")

        for col in cols_with_nans:
            X = df[cols_without_nans]
            y = df[col]
            is_na = y.isna()
            model.fit(X[~is_na], y[~is_na])
            y_pred = model.predict(X)
            std_error = (y_pred[~is_na] - y[~is_na]).std()
            random_pred = np.random.normal(size=len(y), loc=y_pred, scale=std_error)
            df_imp.loc[is_na, col] = random_pred[is_na]

        return df_imp


class ImputerRPCA(Imputer):
    """
    This class implements the RPCA imputation

    Parameters
    ----------
    method : str
        name of the RPCA method:
            "PCP" for basic RPCA, bad at imputing
            "noisy" for noisy RPCA, with possible regularisations
    columnwise : bool
        for RPCA method to be applied columnwise (with reshaping of each column into an array)
        or to be applied directly on the dataframe. By default, the value is set to False.
    """

    def __init__(
        self,
        method: str = "noisy",
        groups: List[str] = [],
        columnwise: bool = False,
        **hyperparams,
    ) -> None:
        super().__init__(groups=groups, columnwise=columnwise, hyperparams=hyperparams)

        self.method = method

    def fit_transform_element(self, df: pd.DataFrame) -> pd.DataFrame:
        """
        Fit/transform to impute with RPCA methods

        Parameters
        ----------
        df : pd.DataFrame
            dataframe to impute

        Returns
        -------
        pd.DataFrame
            imputed dataframe
        """
        if not isinstance(df, pd.DataFrame):
            raise ValueError("Input has to be a pandas.DataFrame.")

        if self.method == "PCP":
<<<<<<< HEAD
            model = RPCAPCP(**self.hyperparams_element)
        elif self.method == "noisy":
            model = RPCANoisy(**self.hyperparams_element)
        else:
            raise ValueError("Argument method must be `PCP` or `noisy`!")
            
=======
            model = PcpRPCA(**self.hyperparams_element)
        elif self.method == "temporal":
            model = TemporalRPCA(**self.hyperparams_element)
        elif self.method == "onlinetemporal":
            model = OnlineTemporalRPCA(**self.hyperparams_element)

>>>>>>> 61721291
        X_imputed = model.fit_transform(df.values)
        df_imputed = pd.DataFrame(X_imputed, index=df.index, columns=df.columns)

        return df_imputed


class ImputeEM(Imputer):
    def __init__(
        self,
        groups: List[str] = [],
        method: Optional[str] = "multinormal",
        columnwise: bool = False,
        **hyperparams,
    ):
        super().__init__(groups=groups, columnwise=columnwise, hyperparams=hyperparams)
        self.method = method
<<<<<<< HEAD
        
=======
        # if method == "multinormal":
        #     self.model = em_sampler.ImputeMultiNormalEM(
        #         **hyperparams
        #     )
        # elif method == "VAR1":
        #     self.model = em_sampler.ImputeVAR1EM(
        #         **hyperparams
        #     )
        # else:
        #     raise ValueError("Strategy '{strategy}' is not handled by ImputeEM!")

>>>>>>> 61721291
    def fit_transform_element(self, df: pd.DataFrame) -> pd.DataFrame:
        if self.method == "multinormal":
            model = em_sampler.MultiNormalEM(**self.hyperparams_element)
        elif self.method == "VAR1":
            model = em_sampler.VAR1EM(**self.hyperparams_element)
        else:
            raise ValueError("Strategy '{strategy}' is not handled by ImputeEM!")
        X = df.values
        model.fit(X)

        X_transformed = model.transform(X)
        df_transformed = pd.DataFrame(X_transformed, columns=df.columns, index=df.index)
        return df_transformed

    # def fit(self, df):
    #     X = df.values
    #     self.model.fit(X)
    #     return self

    # def transform(self, df):
    #     X = df.values
    #     X_transformed = self.model.transform(X)
    #     df_transformed = pd.DataFrame(X_transformed, columns=df.columns, index=df.index)
    #     return df_transformed<|MERGE_RESOLUTION|>--- conflicted
+++ resolved
@@ -587,20 +587,8 @@
 
         cols_with_nans = df.columns[df.isna().any()]
         cols_without_nans = df.columns[df.notna().all()]
-<<<<<<< HEAD
-            
+
         for col in cols_with_nans:
-=======
-
-        if self.cols_to_impute is None:
-            self.cols_to_impute = cols_with_nans
-        elif not set(self.cols_to_impute).issubset(set(df.columns)):
-            raise ValueError("Input has to have at least one column of cols_to_impute")
-        else:
-            self.cols_to_impute = list(set(self.cols_to_impute) & set(cols_with_nans))
-
-        for col in self.cols_to_impute:
->>>>>>> 61721291
             hyperparams = {}
             for hyperparam, value in self.hyperparams.items():
                 if isinstance(value, dict):
@@ -728,21 +716,12 @@
             raise ValueError("Input has to be a pandas.DataFrame.")
 
         if self.method == "PCP":
-<<<<<<< HEAD
             model = RPCAPCP(**self.hyperparams_element)
         elif self.method == "noisy":
             model = RPCANoisy(**self.hyperparams_element)
         else:
             raise ValueError("Argument method must be `PCP` or `noisy`!")
-            
-=======
-            model = PcpRPCA(**self.hyperparams_element)
-        elif self.method == "temporal":
-            model = TemporalRPCA(**self.hyperparams_element)
-        elif self.method == "onlinetemporal":
-            model = OnlineTemporalRPCA(**self.hyperparams_element)
-
->>>>>>> 61721291
+
         X_imputed = model.fit_transform(df.values)
         df_imputed = pd.DataFrame(X_imputed, index=df.index, columns=df.columns)
 
@@ -759,21 +738,7 @@
     ):
         super().__init__(groups=groups, columnwise=columnwise, hyperparams=hyperparams)
         self.method = method
-<<<<<<< HEAD
-        
-=======
-        # if method == "multinormal":
-        #     self.model = em_sampler.ImputeMultiNormalEM(
-        #         **hyperparams
-        #     )
-        # elif method == "VAR1":
-        #     self.model = em_sampler.ImputeVAR1EM(
-        #         **hyperparams
-        #     )
-        # else:
-        #     raise ValueError("Strategy '{strategy}' is not handled by ImputeEM!")
-
->>>>>>> 61721291
+
     def fit_transform_element(self, df: pd.DataFrame) -> pd.DataFrame:
         if self.method == "multinormal":
             model = em_sampler.MultiNormalEM(**self.hyperparams_element)
