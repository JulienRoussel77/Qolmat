.. include:: ../README.rst

.. toctree::
   :maxdepth: 2
   :hidden:
   :caption: MODEL SELECTION FOR IMPUTATION

   explanation
   examples/tutorials/plot_tuto_mean_median
   examples/tutorials/plot_tuto_hole_generator

.. toctree::
   :maxdepth: 2
   :hidden:
   :caption: IMPUTERS

   imputers
<<<<<<< HEAD
   examples/tutorials/tuto_benchmark_TS
   examples/tutorials/tuto_diffusion_models
=======
   examples/tutorials/plot_tuto_benchmark_TS
>>>>>>> d603575c

.. toctree::
   :maxdepth: 2
   :hidden:
   :caption: API

   api<|MERGE_RESOLUTION|>--- conflicted
+++ resolved
@@ -15,12 +15,8 @@
    :caption: IMPUTERS
 
    imputers
-<<<<<<< HEAD
-   examples/tutorials/tuto_benchmark_TS
-   examples/tutorials/tuto_diffusion_models
-=======
    examples/tutorials/plot_tuto_benchmark_TS
->>>>>>> d603575c
+   examples/tutorials/plot_tuto_diffusion_models
 
 .. toctree::
    :maxdepth: 2
