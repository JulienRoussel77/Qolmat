---
jupyter:
  jupytext:
    formats: ipynb,md
    text_representation:
      extension: .md
      format_name: markdown
      format_version: '1.3'
      jupytext_version: 1.14.5
  kernelspec:
    display_name: env_qolmat_dev
    language: python
    name: python3
---

**This notebook aims to present the Qolmat repo through an example of a multivariate time series.
In Qolmat, a few data imputation methods are implemented as well as a way to evaluate their performance.**


First, import some useful librairies

```python
import warnings
# warnings.filterwarnings('error')
```

```python
%reload_ext autoreload
%autoreload 2

import pandas as pd
import numpy as np
import scipy
np.random.seed(1234)
import pprint
from matplotlib import pyplot as plt
import matplotlib.image as mpimg
import matplotlib.ticker as plticker

tab10 = plt.get_cmap("tab10")
plt.rcParams.update({'font.size': 18})

from typing import Optional

from sklearn.linear_model import LinearRegression
from sklearn.ensemble import RandomForestRegressor, ExtraTreesRegressor, HistGradientBoostingRegressor


import sys
from qolmat.benchmark import comparator, missing_patterns
from qolmat.benchmark.utils import kl_divergence
from qolmat.imputations import imputers
from qolmat.utils import data, utils, plot
# from qolmat.drawing import display_bar_table

```

### **I. Load data**


The dataset `Beijing` is the Beijing Multi-Site Air-Quality Data Set. It consists in hourly air pollutants data from 12 chinese nationally-controlled air-quality monitoring sites and is available at https://archive.ics.uci.edu/ml/machine-learning-databases/00501/.
This dataset only contains numerical vairables.

```python
df_data = data.get_data_corrupted("Beijing", ratio_masked=.2, mean_size=120)

# cols_to_impute = ["TEMP", "PRES", "DEWP", "NO2", "CO", "O3", "WSPM"]
# cols_to_impute = df_data.columns[df_data.isna().any()]
cols_to_impute = ["TEMP", "PRES"]

```

The dataset `Artificial` is designed to have a sum of a periodical signal, a white noise and some outliers.

```python
df_data
```

```python
# df_data = data.get_data_corrupted("Artificial", ratio_masked=.2, mean_size=10)
# cols_to_impute = ["signal"]
```

Let's take a look at variables to impute. We only consider a station, Aotizhongxin.
Time series display seasonalities (roughly 12 months).

```python
n_stations = len(df_data.groupby("station").size())
n_cols = len(cols_to_impute)
```

```python
fig = plt.figure(figsize=(10 * n_stations, 3 * n_cols))
for i_station, (station, df) in enumerate(df_data.groupby("station")):
    df_station = df_data.loc[station]
    for i_col, col in enumerate(cols_to_impute):
        fig.add_subplot(n_cols, n_stations, i_col * n_stations + i_station + 1)
        plt.plot(df_station[col], '.', label=station)
        # break
        plt.ylabel(col)
        plt.xticks(rotation=15)
        if i_col == 0:
            plt.title(station)
        if i_col != n_cols - 1:
            plt.xticks([], [])
plt.show()
```

### **II. Imputation methods**


This part is devoted to the imputation methods. The idea is to try different algorithms and compare them.

<u>**Methods**</u>:
All presented methods are group-wise: here each station is imputed independently. For example ImputerMean computes the mean of each variable in each station and uses the result for imputation; ImputerInterpolation interpolates termporal signals corresponding to each variable on each station.

<u>**Hyperparameters' search**</u>:
Some methods require hyperparameters. The user can directly specify them, or rather determine them through an optimization step using the `search_params` dictionary. The keys are the imputation method's name and the values are a dictionary specifying the minimum, maximum or list of categories and type of values (Integer, Real, Category or a dictionary indexed by the variable names) to search.
In pratice, we rely on a cross validation to find the best hyperparams values minimizing an error reconstruction.

```python
imputer_mean = imputers.ImputerMean(groups=["station"])
imputer_median = imputers.ImputerMedian(groups=["station"])
imputer_mode = imputers.ImputerMode(groups=["station"])
imputer_locf = imputers.ImputerLOCF(groups=["station"])
imputer_nocb = imputers.ImputerNOCB(groups=["station"])
imputer_interpol = imputers.ImputerInterpolation(groups=["station"], method="linear")
imputer_spline = imputers.ImputerInterpolation(groups=["station"], method="spline", order=2)
imputer_shuffle = imputers.ImputerShuffle(groups=["station"])
imputer_residuals = imputers.ImputerResiduals(groups=["station"], period=7, model_tsa="additive", extrapolate_trend="freq", method_interpolation="linear")

imputer_rpca = imputers.ImputerRPCA(groups=["station"], columnwise=True, period=365, max_iter=200, tau=2, lam=.3)
imputer_rpca_opti = imputers.ImputerRPCA(groups=["station"], columnwise=True, period=365, max_iter=100)

imputer_ou = imputers.ImputerEM(groups=["station"], method="multinormal", max_iter_em=34, n_iter_ou=15, strategy="ou")
imputer_tsou = imputers.ImputerEM(groups=["station"], method="VAR1", strategy="ou", max_iter_em=34, n_iter_ou=15)
imputer_tsmle = imputers.ImputerEM(groups=["station"], method="VAR1", strategy="mle", max_iter_em=34, n_iter_ou=15)


imputer_knn = imputers.ImputerKNN(groups=["station"], k=10)
<<<<<<< HEAD
imputer_mice = imputers.ImputerMICE(groups=["station"], estimator=LinearRegression(), sample_posterior=False, max_iter=100, missing_values=np.nan)
imputer_regressor = imputers.ImputerRegressor(groups=["station"], estimator=LinearRegression())
=======
imputer_iterative = imputers.ImputerMICE(groups=["station"], estimator=LinearRegression(), sample_posterior=False, max_iter=100, missing_values=np.nan)
impute_regressor = imputers.ImputerRegressor(groups=["station"], estimator=LinearRegression())
>>>>>>> 038c1740

dict_imputers = {
    "mean": imputer_mean,
    "median": imputer_median,
    # "mode": imputer_mode,
    "interpolation": imputer_interpol,
    # "spline": imputer_spline,
    # "shuffle": imputer_shuffle,
    # "residuals": imputer_residuals,
    "OU": imputer_ou,
    "TSOU": imputer_tsou,
    "TSMLE": imputer_tsmle,
    # "RPCA": imputer_rpca,
    # "RPCA_opti": imputer_rpca_opti,
    # "locf": imputer_locf,
    # "nocb": imputer_nocb,
    # "knn": imputer_knn,
<<<<<<< HEAD
    "iterative": imputer_regressor,
    "regressor": imputer_mice,
=======
    "regressor": impute_regressor,
    "iterative": imputer_iterative,
>>>>>>> 038c1740
}
n_imputers = len(dict_imputers)

search_params = {
    "RPCA_opti": {
        "tau": {"min": .5, "max": 5, "type":"Real"},
        "lam": {"min": .1, "max": 1, "type":"Real"},
    }
}

ratio_masked = 0.1
```

```python
# only valid with keras installed
from qolmat.imputers_keras import ImputerRegressorKeras
imputer_mlp =
```

In order to compare the methods, we $i)$ artificially create missing data (for missing data mechanisms, see the docs); $ii)$ then impute it using the different methods chosen and $iii)$ calculate the reconstruction error. These three steps are repeated a number of times equal to `n_splits`. For each method, we calculate the average error and compare the final errors.

<p align="center">
    <img src="../../docs/images/comparator.png"  width=50% height=50%>
</p>



Concretely, the comparator takes as input a dataframe to impute, a proportion of nan to create, a dictionary of imputers (those previously mentioned), a list with the columns names to impute, a generator of holes specifying the type of holes to create and the search dictionary search_params for hyperparameter optimization.

Note these metrics compute reconstruction errors; it tells nothing about the distances between the "true" and "imputed" distributions.

```python
generator_holes = missing_patterns.EmpiricalHoleGenerator(n_splits=2, groups=["station"], ratio_masked=ratio_masked)

comparison = comparator.Comparator(
    dict_imputers,
    cols_to_impute,
    generator_holes = generator_holes,
    n_calls_opt=10,
    search_params=search_params,
)
results = comparison.compare(df_data)
results
```

```python
fig = plt.figure(figsize=(24, 4))
plot.multibar(results.loc["mae"], decimals=1)
plt.ylabel("mae")
plt.show()
```

### **III. Comparison of methods**


We now run just one time each algorithm on the initial corrupted dataframe and compare the different performances through multiple analysis.

```python
df_plot = df_data[cols_to_impute]
```

```python
dfs_imputed = {name: imp.fit_transform(df_plot) for name, imp in dict_imputers.items()}
```

```python
station = df_plot.index.get_level_values("station")[0]
df_station = df_plot.loc[station]
dfs_imputed_station = {name: df_plot.loc[station] for name, df_plot in dfs_imputed.items()}
```

Let's look at the imputations.
When the data is missing at random, imputation is easier. Missing block are more challenging.

```python
for col in cols_to_impute:
    fig, ax = plt.subplots(figsize=(10, 3))
    values_orig = df_station[col]

    plt.plot(values_orig, ".", color='black', label="original")

    for ind, (name, model) in enumerate(list(dict_imputers.items())):
        values_imp = dfs_imputed_station[name][col].copy()
        values_imp[values_orig.notna()] = np.nan
        plt.plot(values_imp, ".", color=tab10(ind), label=name, alpha=1)
    plt.ylabel(col, fontsize=16)
    plt.legend(loc=[1, 0], fontsize=18)
    loc = plticker.MultipleLocator(base=2*365)
    ax.xaxis.set_major_locator(loc)
    ax.tick_params(axis='both', which='major', labelsize=17)
    plt.show()

```

```python
# plot.plot_imputations(df_station, dfs_imputed_station)

n_columns = len(df_plot.columns)
n_imputers = len(dict_imputers)

fig = plt.figure(figsize=(8 * n_imputers, 6 * n_columns))
i_plot = 1
for i_col, col in enumerate(df_plot):
    for name_imputer, df_imp in dfs_imputed_station.items():

        fig.add_subplot(n_columns, n_imputers, i_plot)
        values_orig = df_station[col]

        plt.plot(values_orig, ".", color='black', label="original")
        #plt.plot(df.iloc[870:1000][col], markers[0], color='k', linestyle='-' , ms=3)

        values_imp = df_imp[col].copy()
        values_imp[values_orig.notna()] = np.nan
        plt.plot(values_imp, ".", color=tab10(0), label=name_imputer, alpha=1)
        plt.ylabel(col, fontsize=16)
        if i_plot % n_columns == 1:
            plt.legend(loc=[1, 0], fontsize=18)
        plt.xticks(rotation=15)
        if i_col == 0:
            plt.title(name_imputer)
        if i_col != n_columns - 1:
            plt.xticks([], [])
        loc = plticker.MultipleLocator(base=2*365)
        ax.xaxis.set_major_locator(loc)
        ax.tick_params(axis='both', which='major')
        i_plot += 1
plt.savefig("figures/imputations_benchmark.png")
plt.show()

```

## (Optional) Neuronal Network Model


In this section, we present an MLP model of data imputation using Keras, which can be installed using a "pip install tensorflow".

```python
from qolmat.imputations import imputers_keras
import tensorflow as tf
```

We will train the MLP model on a time series, so we encode the temporality.

```python
time = np.concatenate([np.cos(2*np.pi*np.arange(60,366)/365), np.cos(2*np.pi*np.arange(1,366)/365), np.cos(2*np.pi*np.arange(1,366)/365), np.cos(2*np.pi*np.arange(1,367)/366),np.cos(2*np.pi*np.arange(1,60)/365)  ])
for i_station, (station, df) in enumerate(df_data.groupby("station")):
    df_data.loc[station, "Time"] = time
    # df_data.loc[station, "Time"] = np.array(df_data.loc[station].index.dayofyear)
```

To illustrate with an example the use of an MLP imputor, we will set up a network with 3 layers of neurons by adding it to the previous dictionary dict_imputer.

```python
estimator = tf.keras.models.Sequential([
    tf.keras.layers.Dense(256, activation='relu'),
    tf.keras.layers.Dense(128, activation='relu'),
    tf.keras.layers.Dense(64, activation='relu'),
    tf.keras.layers.Dense(1)])
estimator.compile(optimizer='adam', loss='mse', metrics=['mae'])
dict_imputers["MLP"] = imputer_mlp = imputers_keras.ImputerRegressorKeras(groups=["station"], estimator=estimator, handler_nan = "column")
```

We can re-run the imputation model benchmark as before.

```python
generator_holes = missing_patterns.EmpiricalHoleGenerator(n_splits=2, subset = cols_to_impute, groups=["station"], ratio_masked=ratio_masked)

comparison = comparator.Comparator(
    dict_imputers,
    df_data.columns,
    generator_holes = generator_holes,
    n_calls_opt=10,
    search_params=search_params,
)
results = comparison.compare(df_data)
results
```

```python
fig = plt.figure(figsize=(24, 4))
plot.multibar(results.loc["mae"], decimals=1)
plt.ylabel("mae")
plt.show()
```

```python
df_plot = df_data
dfs_imputed = {name: imp.fit_transform(df_plot) for name, imp in dict_imputers.items()}
station = df_plot.index.get_level_values("station")[0]
df_station = df_plot.loc[station]
dfs_imputed_station = {name: df_plot.loc[station] for name, df_plot in dfs_imputed.items()}
```

```python
for col in cols_to_impute:
    fig, ax = plt.subplots(figsize=(10, 3))
    values_orig = df_station[col]

    plt.plot(values_orig, ".", color='black', label="original")

    for ind, (name, model) in enumerate(list(dict_imputers.items())):
        values_imp = dfs_imputed_station[name][col].copy()
        values_imp[values_orig.notna()] = np.nan
        plt.plot(values_imp, ".", color=tab10(ind), label=name, alpha=1)
    plt.ylabel(col, fontsize=16)
    plt.legend(loc=[1, 0], fontsize=18)
    loc = plticker.MultipleLocator(base=2*365)
    ax.xaxis.set_major_locator(loc)
    ax.tick_params(axis='both', which='major', labelsize=17)
    plt.show()
```

```python
n_columns = len(df_plot.columns)
n_imputers = len(dict_imputers)

fig = plt.figure(figsize=(8 * n_imputers, 6 * n_columns))
i_plot = 1
for i_col, col in enumerate(df_plot):
    for name_imputer, df_imp in dfs_imputed_station.items():

        fig.add_subplot(n_columns, n_imputers, i_plot)
        values_orig = df_station[col]

        plt.plot(values_orig, ".", color='black', label="original")

        values_imp = df_imp[col].copy()
        values_imp[values_orig.notna()] = np.nan
        plt.plot(values_imp, ".", color=tab10(0), label=name_imputer, alpha=1)
        plt.ylabel(col, fontsize=16)
        if i_plot % n_columns == 1:
            plt.legend(loc=[1, 0], fontsize=18)
        plt.xticks(rotation=15)
        if i_col == 0:
            plt.title(name_imputer)
        if i_col != n_columns - 1:
            plt.xticks([], [])
        loc = plticker.MultipleLocator(base=2*365)
        ax.xaxis.set_major_locator(loc)
        ax.tick_params(axis='both', which='major')
        i_plot += 1
plt.savefig("figures/imputations_benchmark.png")
plt.show()
```

## Covariance


We first check the covariance. We simply plot one variable versus one another.
One observes the methods provide similar visual resuls: it's difficult to compare them based on this criterion.

```python
fig = plt.figure(figsize=(6 * n_imputers, 6 * n_columns))
i_plot = 1
for i, col in enumerate(cols_to_impute[:-1]):
    for i_imputer, (name_imputer, df_imp) in enumerate(dfs_imputed.items()):
        ax = fig.add_subplot(n_columns, n_imputers, i_plot)
        plot.compare_covariances(df_plot, df_imp, col, cols_to_impute[i+1], ax, color=tab10(i_imputer), label=name_imputer)
        ax.set_title(f"imputation method: {name_imputer}", fontsize=20)
        i_plot += 1
        ax.legend()
plt.show()
```

## Auto-correlation


We are now interested in th eauto-correlation function (ACF). As seen before, time series display seaonal patterns.
[Autocorrelation](https://en.wikipedia.org/wiki/Autocorrelation) is the correlation of a signal with a delayed copy of itself as a function of delay. Informally, it is the similarity between observations of a random variable as a function of the time lag between them.

The idea is the AFC to be similar between the original dataset and the imputed one.
Fot the TEMP variable, one sees the good reconstruction for all the algorithms.
On th econtrary, for the PRES variable, all methods overestimates the autocorrelation of the variables, especially the RPCA one.
Finally, for the DEWP variable, the methods cannot impute to obtain a behavior close to the original: the autocorrelation decreases to linearly.

```python
n_columns = len(df_plot.columns)
n_imputers = len(dict_imputers)

fig = plt.figure(figsize=(6 * n_columns, 6))
for i_col, col in enumerate(df_plot):
    ax = fig.add_subplot(1, n_columns, i_col + 1)
    for name_imputer, df_imp in dfs_imputed_station.items():

        acf = utils.acf(df_imp[col])
        plt.plot(acf, label=name_imputer)
    values_orig = df_station[col]
    acf = utils.acf(values_orig)
    plt.plot(acf, color="black", lw=2, ls="--", label="original")
    plt.legend()

plt.savefig("figures/acf.png")
plt.show()

```

```python

```<|MERGE_RESOLUTION|>--- conflicted
+++ resolved
@@ -6,11 +6,11 @@
       extension: .md
       format_name: markdown
       format_version: '1.3'
-      jupytext_version: 1.14.5
+      jupytext_version: 1.14.4
   kernelspec:
     display_name: env_qolmat_dev
     language: python
-    name: python3
+    name: env_qolmat_dev
 ---
 
 **This notebook aims to present the Qolmat repo through an example of a multivariate time series.
@@ -138,13 +138,8 @@
 
 
 imputer_knn = imputers.ImputerKNN(groups=["station"], k=10)
-<<<<<<< HEAD
 imputer_mice = imputers.ImputerMICE(groups=["station"], estimator=LinearRegression(), sample_posterior=False, max_iter=100, missing_values=np.nan)
 imputer_regressor = imputers.ImputerRegressor(groups=["station"], estimator=LinearRegression())
-=======
-imputer_iterative = imputers.ImputerMICE(groups=["station"], estimator=LinearRegression(), sample_posterior=False, max_iter=100, missing_values=np.nan)
-impute_regressor = imputers.ImputerRegressor(groups=["station"], estimator=LinearRegression())
->>>>>>> 038c1740
 
 dict_imputers = {
     "mean": imputer_mean,
@@ -162,13 +157,8 @@
     # "locf": imputer_locf,
     # "nocb": imputer_nocb,
     # "knn": imputer_knn,
-<<<<<<< HEAD
     "iterative": imputer_regressor,
     "regressor": imputer_mice,
-=======
-    "regressor": impute_regressor,
-    "iterative": imputer_iterative,
->>>>>>> 038c1740
 }
 n_imputers = len(dict_imputers)
 
@@ -180,12 +170,6 @@
 }
 
 ratio_masked = 0.1
-```
-
-```python
-# only valid with keras installed
-from qolmat.imputers_keras import ImputerRegressorKeras
-imputer_mlp =
 ```
 
 In order to compare the methods, we $i)$ artificially create missing data (for missing data mechanisms, see the docs); $ii)$ then impute it using the different methods chosen and $iii)$ calculate the reconstruction error. These three steps are repeated a number of times equal to `n_splits`. For each method, we calculate the average error and compare the final errors.
