from typing import Dict, List, Optional, Union

import numpy as np
import pandas as pd
import scipy
import scipy.sparse as sparse
from scipy.optimize import Bounds, lsq_linear
from sklearn.preprocessing import StandardScaler
from skopt.space import Categorical, Dimension, Integer, Real
<<<<<<< HEAD

# from dcor import energy_distance
=======
>>>>>>> 501c9803

BOUNDS = Bounds(1, np.inf, keep_feasible=True)
EPS = np.finfo(float).eps


def get_dimension(dict_bounds: Dict, name_dimension: str) -> Dimension:
    if dict_bounds["type"] == "Integer":
        return Integer(low=dict_bounds["min"], high=dict_bounds["max"], name=name_dimension)
    elif dict_bounds["type"] == "Real":
        return Real(low=dict_bounds["min"], high=dict_bounds["max"], name=name_dimension)
    elif dict_bounds["type"] == "Categorical":
        return Categorical(categories=dict_bounds["categories"], name=name_dimension)


def get_search_space(search_params: Dict) -> List[Dimension]:
    """Construct the search space for the tested_model
    based on the search_params

    Parameters
    ----------
    search_params : Dict

    Returns
    -------
    List[Dimension]
        search space

    """
    list_spaces = []

    for name_hyperparam, value in search_params.items():
        # space common for all columns
        if "type" in value:
            list_spaces.append(get_dimension(value, name_hyperparam))
        else:
            for col, dict_bounds in value.items():
                name = f"{name_hyperparam}/{col}"
                list_spaces.append(get_dimension(dict_bounds, name))

    return list_spaces


def custom_groupby(
    df: pd.DataFrame, groups: List[str]
) -> Union[pd.DataFrame, pd.core.groupby.DataFrameGroupBy]:
    """Groupby on dataframe

    Parameters
    ----------
    df : pd.DataFrame
    groups : List[str]
        list of columns for grouping
    Returns
    -------
    Union[pd.DataFrame, pd.core.groupby.DataFrameGroupBy]
        initial dataframe or initial dataframe group by the specified groups
    """

    # put index as columns
    df_out = df.reset_index().copy()
    df_out.index = df.index
    if len(groups) > 0:
        return df.groupby(groups, group_keys=False)
    else:
        return df


###########################
# Aggregation and entropy #
###########################


def get_agg_matrix(x, y, freq):
    delta = pd.Timedelta(freq)
    x = x.reshape(-1, 1)
    x = np.tile(x, (1, len(y)))
    y = np.tile(y, (len(x), 1))

    increasing = 1 + ((y - x) / delta)
    increasing = np.logical_and(x - delta <= y, y < x) * increasing
    decreasing = 1 + ((x - y) / delta)
    decreasing[-1, :] = 1
    decreasing = np.logical_and(x <= y, y < x + delta) * decreasing

    A = sparse.csc_matrix(decreasing + increasing)
    return A


def agg_df_values(df, target, agg_time):
    df_dt = df["datetime"]
    df_dt_agg = np.sort(df["datetime"].dt.floor(agg_time).unique())
    A = get_agg_matrix(x=df_dt_agg, y=df_dt, freq=agg_time)
    df_values_agg = A.dot(df[target].values)
    df_res = pd.DataFrame({"agg_time": df_dt_agg, "agg_values": df_values_agg})
    return df_res


def aggregate_time_data(df, target, agg_time):
    df.loc[:, "datetime"] = df.datetime.dt.tz_localize(tz=None)
    df["day_SNCF"] = (df["datetime"] - pd.Timedelta("4H")).dt.date
    df_aggregated = df.groupby("day_SNCF").apply(lambda x: agg_df_values(x, target, agg_time))
    return df_aggregated


def cross_entropy(t, t_hyp):
    loss = np.sum(t * np.log(t / t_hyp))
    jac = np.log(t / t_hyp) - 1
    return loss, jac


def hessian(t):
    return np.diag(1 / t)


def impute_by_max_entropy(
    df_dt,
    df_dt_agg,
    df_values_agg,
    freq,
    df_values_hyp,
):
    A = get_agg_matrix(x=df_dt_agg, y=df_dt, freq=freq)
    np.random.seed(42)
    res = lsq_linear(A, b=df_values_agg, bounds=(1, np.inf), method="trf", tol=1e-10)
    df_res = pd.DataFrame({"datetime": df_dt, "impute": res.x})
    return df_res


def is_in_a_slot(df_dt, df_dt_agg, freq):
    delta = pd.Timedelta(freq)
    df_dt_agg = df_dt_agg.values.reshape(-1, 1)
    df_dt_agg = np.tile(df_dt_agg, (1, len(df_dt)))
    df_dt = df_dt.values
    df_dt = np.tile(df_dt, (len(df_dt_agg), 1))

    lower_bound = df_dt >= df_dt_agg - delta
    upper_bound = df_dt < df_dt_agg + delta

    in_any_slots = np.logical_and(lower_bound, upper_bound)
    in_any_slots = np.any(in_any_slots, axis=0)
    return in_any_slots


def impute_entropy_day(df, target, ts_agg, agg_time, zero_soil=0.0):
    col_name = ts_agg.name

    df_day = df.drop_duplicates(subset=["datetime"])
    ts_agg = ts_agg.to_frame().reset_index()
    ts_agg = ts_agg.loc[
        (ts_agg.agg_time >= df_day.datetime.min()) & (ts_agg.agg_time <= df_day.datetime.max())
    ]
    if len(ts_agg) < 2:
        df_day = pd.DataFrame({"datetime": df_day.datetime.values})
        df_day["impute"] = np.nan
        df_res = df.merge(df_day[["datetime", "impute"]], on="datetime", how="left")
        return df_res

    df_day["datetime_round"] = df_day.datetime.dt.round(agg_time)
    df_day["n_train"] = df_day.groupby("datetime_round")[target].transform(lambda x: x.shape[0])

    df_day["hyp_values"] = (
        df_day[["datetime_round"]]
        .merge(ts_agg, left_on="datetime_round", right_on="agg_time", how="left")[col_name]
        .values
    )

    df_day["hyp_values"] = df_day["hyp_values"] / df_day["n_train"]
    df_day.loc[df_day[target].notna(), "hyp_values"] = df_day.loc[df_day[target].notna(), target]
    ts_agg_zeros = ts_agg.loc[ts_agg[col_name] <= zero_soil, "agg_time"]
    is_in_zero_slot = is_in_a_slot(df_dt=df_day["datetime"], df_dt_agg=ts_agg_zeros, freq=agg_time)

    df_day["impute"] = np.nan
    df_day.loc[is_in_zero_slot, "impute"] = 0

    non_zero_impute = impute_by_max_entropy(
        df_dt=df_day.loc[~is_in_zero_slot, "datetime"].values,
        df_dt_agg=ts_agg.loc[ts_agg[col_name] > zero_soil, "agg_time"].values,
        df_values_agg=ts_agg.loc[ts_agg[col_name] > zero_soil, col_name].values,
        freq=agg_time,
        df_values_hyp=df_day.loc[~is_in_zero_slot, "hyp_values"].values,
    )

    df_day.loc[~is_in_zero_slot, "impute"] = (
        df_day.loc[~is_in_zero_slot, ["datetime"]]
        .merge(non_zero_impute, on="datetime", how="left")["impute"]
        .values
    )

    df_res = df.merge(df_day[["datetime", "impute"]], on="datetime", how="left")

<<<<<<< HEAD
    return df_res


# def energy_dist(
#     df1: pd.DataFrame,
#     df2: pd.DataFrame,
# ) -> pd.Series:
#     """Energy distance between two dataframes.

#     Parameters
#     ----------
#     df1 : pd.DataFrame
#         True dataframe
#     df2 : pd.DataFrame
#         Predicted dataframe


#     Returns
#     -------
#     pd.Series
#     """

#     l_energy = []
#     for col in df1.columns:
#         l_energy.append(energy_distance(df1[col].dropna(), df2[col].dropna()))
#     df = pd.Series(data=l_energy, index=df1.columns)
#     return df
=======
    return df_res
>>>>>>> 501c9803
<|MERGE_RESOLUTION|>--- conflicted
+++ resolved
@@ -7,11 +7,6 @@
 from scipy.optimize import Bounds, lsq_linear
 from sklearn.preprocessing import StandardScaler
 from skopt.space import Categorical, Dimension, Integer, Real
-<<<<<<< HEAD
-
-# from dcor import energy_distance
-=======
->>>>>>> 501c9803
 
 BOUNDS = Bounds(1, np.inf, keep_feasible=True)
 EPS = np.finfo(float).eps
@@ -202,34 +197,4 @@
 
     df_res = df.merge(df_day[["datetime", "impute"]], on="datetime", how="left")
 
-<<<<<<< HEAD
-    return df_res
-
-
-# def energy_dist(
-#     df1: pd.DataFrame,
-#     df2: pd.DataFrame,
-# ) -> pd.Series:
-#     """Energy distance between two dataframes.
-
-#     Parameters
-#     ----------
-#     df1 : pd.DataFrame
-#         True dataframe
-#     df2 : pd.DataFrame
-#         Predicted dataframe
-
-
-#     Returns
-#     -------
-#     pd.Series
-#     """
-
-#     l_energy = []
-#     for col in df1.columns:
-#         l_energy.append(energy_distance(df1[col].dropna(), df2[col].dropna()))
-#     df = pd.Series(data=l_energy, index=df1.columns)
-#     return df
-=======
-    return df_res
->>>>>>> 501c9803
+    return df_res