--- conflicted
+++ resolved
@@ -161,15 +161,9 @@
     "shuffle": imputer_shuffle,
     # "residuals": imputer_residuals,
     # "OU": imputer_ou,
-<<<<<<< HEAD
-    "TSOU": imputer_tsou,
-    "TSMLE": imputer_tsmle,
-    # "RPCA": imputer_rpca,
-=======
     # "TSOU": imputer_tsou,
     # "TSMLE": imputer_tsmle,
     "RPCA": imputer_rpca,
->>>>>>> 57d74b52
     "RPCA_opti": imputer_rpca_opti,
     # "locf": imputer_locf,
     # "nocb": imputer_nocb,
