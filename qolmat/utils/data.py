import os
import zipfile
from math import pi
from typing import List, Optional
from urllib import request

import numpy as np
import pandas as pd

from qolmat.benchmark import missing_patterns


def download_data(zipname: str, urllink: str, datapath: str = "data/") -> List[pd.DataFrame]:
<<<<<<< HEAD
    path_zip = os.path.join(datapath, zipname)
=======
    path_zip = os.path.join(datapath)
>>>>>>> d5c42b18
    if not os.path.exists(path_zip + ".zip"):
        if not os.path.exists(datapath):
            os.mkdir(datapath)
        request.urlretrieve(urllink + zipname + ".zip", path_zip + ".zip")

    with zipfile.ZipFile(path_zip + ".zip", "r") as zip_ref:
        zip_ref.extractall(path_zip)
    data_folder = os.listdir(path_zip)
    subfolder = os.path.join(path_zip, data_folder[0])
    data_files = os.listdir(subfolder)
    list_df = [pd.read_csv(os.path.join(subfolder, file)) for file in data_files]
    return list_df


def get_data(
    name_data: str = "Beijing", datapath: str = "data/", download: Optional[bool] = True
) -> pd.DataFrame:
    """Download or generate data

    Parameters
    ----------
    datapath : str, optional
        data path, by default "data/"
    download : bool, optional
        if True: download a public dataset, if False: generate random univariate time series, by
        default True

    Returns
    -------
    pd.DataFrame
        requested data
    """
    if name_data == "Beijing":
        urllink = "https://archive.ics.uci.edu/ml/machine-learning-databases/00501/"
        zipname = "PRSA2017_Data_20130301-20170228"
        list_df = download_data(zipname, urllink, datapath=datapath)
        list_df = [preprocess_data(df) for df in list_df]
        df = pd.concat(list_df)
        return df
    elif name_data == "Artificial":
        city = "Wonderland"
        n_samples = 1000
        p1 = 100
        p2 = 20
        amplitude_A = 0.5
        freq_A = 0.05
        amplitude_E = 0.1

        mesh = np.arange(n_samples)

        X_true = 1 + np.sin(2 * pi * mesh / p1) + np.sin(2 * pi * mesh / p2)

        noise = np.random.uniform(size=n_samples)
        A_true = (
            amplitude_A
            * np.where(noise < freq_A, -np.log(noise), 0)
            * (2 * (np.random.uniform(size=n_samples) > 0.5) - 1)
        )

        E_true = amplitude_E * np.random.normal(size=n_samples)

        signal = X_true + E_true
        signal[A_true != 0] = A_true[A_true != 0]

        df = pd.DataFrame({"signal": signal, "index": range(n_samples), "station": city})
        df.set_index(["station", "index"], inplace=True)

        df["X"] = X_true
        df["A"] = A_true
        df["E"] = E_true
        return df
    else:
        raise ValueError(f"Data name {name_data} is unknown!")


def preprocess_data(df: pd.DataFrame) -> pd.DataFrame:
    """Preprocess data from the "Beijing" datset

    Parameters
    ----------
    df : pd.DataFrame
        dataframe with some specific column names

    Returns
    -------
    pd.DataFrame
        preprocessed dataframe
    """
    df["datetime"] = pd.to_datetime(df[["year", "month", "day", "hour"]])
    df.set_index(["station", "datetime"], inplace=True)
    df.drop(columns=["year", "month", "day", "hour", "wd", "No"], inplace=True)
    df.sort_index(inplace=True)
    df = df.groupby(
        ["station", df.index.get_level_values("datetime").floor("d")], group_keys=False
    ).mean()
    return df


def add_holes(df: pd.DataFrame, ratio_masked: float, mean_size: int) -> pd.DataFrame:
    """
    Creates holes in a dataset with no missing value, starting from `df`. Only used in the
    documentation to design examples.

    Parameters
    ----------
    df : pd.DataFrame
        dataframe no missing values

    mean_size : int
        Targeted mean size of the holes to add

    ratio_masked : float
        Targeted global proportion of nans added in the returned dataset

    groups: list of strings
        List of the column names used as groups

    Returns
    -------
    pd.DataFrame
        dataframe with missing values
    """
    groups = df.index.names.difference(["datetime", "date", "index"])
    generator = missing_patterns.GeometricHoleGenerator(
        1, ratio_masked=ratio_masked, subset=df.columns, groups=groups
    )

    generator.dict_probas_out = {column: 1 / mean_size for column in df.columns}
    generator.dict_ratios = {column: 1 / len(df.columns) for column in df.columns}
    if generator.groups == []:
        mask = generator.generate_mask(df)
    else:
        mask = df.groupby(groups, group_keys=False).apply(generator.generate_mask)

    X_with_nans = df.copy()
    X_with_nans[mask] = np.nan
    return X_with_nans


def get_data_corrupted(
    name_data: str = "Beijing",
    mean_size: int = 90,
    ratio_masked: float = 0.2,
) -> pd.DataFrame:
    """
    Returns a dataframe with controled corruption optained from the source `name_data`

    Parameters
    ----------
    name_data : str
        Name of the data source, can be "Beijing" or "Artificial"
    mean_size: int
        Mean size of the holes to be generated using a geometric law
    ratio_masked: float
        Percent of missing data in each column in the output dataframe
    Returns
    -------
    pd.DataFrame
        Dataframe with missing values
    """
    df = get_data(name_data)
    df = add_holes(df, mean_size=mean_size, ratio_masked=ratio_masked)
    return df


def add_station_features(df: pd.DataFrame) -> pd.DataFrame:
    """
    Create a station feature in the dataset

    Parameters
    ----------
    df : pd.DataFrame
        dataframe no missing values

    Returns
    -------
    pd.DataFrame
        dataframe with missing values
    """
    df = df.copy()
    stations = df.index.get_level_values("station")
    for station in stations.unique():
        df[f"station={station}"] = (stations == station).astype(float)
    return df


def add_datetime_features(df: pd.DataFrame) -> pd.DataFrame:
    """
    Create a seasonal feature in the dataset with a cosine function

    Parameters
    ----------
    df : pd.DataFrame
        dataframe no missing values

    Returns
    -------
    pd.DataFrame
        dataframe with missing values
    """
    df = df.copy()
    time = df.index.get_level_values("datetime").to_series()
    days_in_year = time.dt.year.apply(
        lambda x: 366 if ((x % 4 == 0) and (x % 100 != 0)) or (x % 400 == 0) else 365
    )
    time_cos = np.cos(2 * np.pi * time.dt.dayofyear / days_in_year)
    df["time_cos"] = np.array(time_cos)
    return df<|MERGE_RESOLUTION|>--- conflicted
+++ resolved
@@ -11,11 +11,7 @@
 
 
 def download_data(zipname: str, urllink: str, datapath: str = "data/") -> List[pd.DataFrame]:
-<<<<<<< HEAD
     path_zip = os.path.join(datapath, zipname)
-=======
-    path_zip = os.path.join(datapath)
->>>>>>> d5c42b18
     if not os.path.exists(path_zip + ".zip"):
         if not os.path.exists(datapath):
             os.mkdir(datapath)
