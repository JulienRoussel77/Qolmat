from typing import Any, Dict

import numpy as np
import pandas as pd
import pytest
from sklearn.ensemble import ExtraTreesRegressor
from sklearn.utils.estimator_checks import parametrize_with_checks
from qolmat.benchmark.hyperparameters import HyperValue

from qolmat.imputations import imputers

df_complete = pd.DataFrame({"col1": [0, 1, 2, 3, 4], "col2": [-1, 0, 0.5, 1, 1.5]})

df_incomplete = pd.DataFrame(
    {"col1": [0, np.nan, 2, 3, np.nan], "col2": [-1, np.nan, 0.5, np.nan, 1.5]}
)

df_timeseries = pd.DataFrame(
    pd.DataFrame(
        {
            "col1": [i for i in range(20)],
            "col2": [0, np.nan, 2, np.nan, 2] + [i for i in range(5, 20)],
        },
        index=pd.date_range("2023-04-17", periods=20, freq="D"),
    )
)

df_groups = pd.DataFrame(
    {
        "col1": [1, 1, 0, 1],
        "col2": [1, np.nan, 0, 3],
    }
)


def test_hyperparameters_get_hyperparameters() -> None:
    imputer = imputers.ImputerKNN(n_neighbors=3)
    hyperparams = imputer.get_hyperparams("col")

    assert hyperparams == {"n_neighbors": 3, "weights": "distance"}


hyperparams_global = {
    "lam/col1": 4.7,
    "lam/col2": 1.5,
    "tol": 0.07,
    "max_iterations": 100,
    "norm": "L1",
}

expected1 = {
    "lam": 4.7,
    "tau": None,
    "mu": None,
    "rank": None,
    "list_etas": (),
    "list_periods": (),
    "tol": 0.07,
    "norm": "L1",
    "max_iterations": 100,
    "period": 1,
}

expected2 = {
    "lam": 1.5,
    "tau": None,
    "mu": None,
    "rank": None,
    "list_etas": (),
    "list_periods": (),
    "tol": 0.07,
    "norm": "L1",
    "max_iterations": 100,
    "period": 1,
}


@pytest.mark.parametrize("col, expected", [("col1", expected1), ("col2", expected2)])
def test_hyperparameters_get_hyperparameters_modified(
    col: str, expected: Dict[str, HyperValue]
) -> None:
    imputer = imputers.ImputerRPCA()
    for key, val in hyperparams_global.items():
        setattr(imputer, key, val)
    imputer.imputer_params = tuple(set(imputer.imputer_params) | set(hyperparams_global.keys()))
    hyperparams = imputer.get_hyperparams(col)

    assert hyperparams == expected


@pytest.mark.parametrize(
    "imputer",
    [
        imputers.ImputerMean(),
        imputers.ImputerMedian(),
        imputers.ImputerMode(),
        imputers.ImputerShuffle(),
        imputers.ImputerLOCF(),
        imputers.ImputerNOCB(),
    ],
)
@pytest.mark.parametrize(
    "df", [pd.DataFrame({"col1": [np.nan, np.nan, np.nan], "col2": [1, 2, 3]})]
)
def test_Imputer_fit_transform_on_nan_column(df: pd.DataFrame, imputer: imputers._Imputer) -> None:
    np.testing.assert_raises(ValueError, imputer.fit_transform, df)


@pytest.mark.parametrize("df", ["string", [1, 2, 3]])
def test_fit_transform_not_on_pandas(df: Any) -> None:
    imputer = imputers.ImputerMean()
    np.testing.assert_raises(ValueError, imputer.fit_transform, df)


@pytest.mark.parametrize("df", [df_groups])
def test_fit_transform_on_grouped(df: pd.DataFrame) -> None:
    imputer = imputers.ImputerMean(groups=("col1",))
    result = imputer.fit_transform(df)
    expected = pd.DataFrame(
        {
            "col1": [1, 1, 0, 1],
            "col2": [1, 2, 0, 3],
        }
    )
    np.testing.assert_allclose(result, expected)


@pytest.mark.parametrize("df", [df_incomplete])
@pytest.mark.parametrize("df_oracle", [df_complete])
def test_ImputerOracle_fit_transform(df: pd.DataFrame, df_oracle: pd.DataFrame) -> None:
    imputer = imputers.ImputerOracle()
    imputer.set_solution(df_oracle)
    result = imputer.fit_transform(df)
    expected = df_oracle
    np.testing.assert_allclose(result, expected)


@pytest.mark.parametrize("df", [df_incomplete])
def test_ImputerMean_fit_transform(df: pd.DataFrame) -> None:
    imputer = imputers.ImputerMean()
    result = imputer.fit_transform(df)
    expected = pd.DataFrame(
        {"col1": [0, 5 / 3, 2, 3, 5 / 3], "col2": [-1, 1 / 3, 0.5, 1 / 3, 1.5]}
    )
    np.testing.assert_allclose(result, expected)


@pytest.mark.parametrize("df", [df_incomplete])
def test_ImputerMedian_fit_transform(df: pd.DataFrame) -> None:
    imputer = imputers.ImputerMedian()
    result = imputer.fit_transform(df)
    expected = pd.DataFrame({"col1": [0, 2, 2, 3, 2], "col2": [-1, 0.5, 0.5, 0.5, 1.5]})
    np.testing.assert_allclose(result, expected)


@pytest.mark.parametrize("df", [df_incomplete])
def test_ImputerMode_fit_transform(df: pd.DataFrame) -> None:
    imputer = imputers.ImputerMode()
    result = imputer.fit_transform(df)
    expected = pd.DataFrame({"col1": [0, 0, 2, 3, 0], "col2": [-1, -1, 0.5, -1, 1.5]})
    np.testing.assert_allclose(result, expected)


@pytest.mark.parametrize("df", [pd.DataFrame({"col1": [1, 1, np.nan]})])
def test_ImputerShuffle_fit_transform1(df: pd.DataFrame) -> None:
    imputer = imputers.ImputerShuffle()
    result = imputer.fit_transform(df)
    expected = pd.DataFrame({"col1": [1, 1, 1]})
    np.testing.assert_allclose(result, expected)


@pytest.mark.parametrize("df", [df_incomplete])
def test_ImputerShuffle_fit_transform2(df: pd.DataFrame) -> None:
    imputer = imputers.ImputerShuffle(random_state=42)
    result = imputer.fit_transform(df)
    expected = pd.DataFrame({"col1": [0, 3, 2, 3, 0], "col2": [-1, 1.5, 0.5, 1.5, 1.5]})
    np.testing.assert_allclose(result, expected)


@pytest.mark.parametrize("df", [df_incomplete])
def test_ImputerLOCF_fit_transform(df: pd.DataFrame) -> None:
    imputer = imputers.ImputerLOCF()
    result = imputer.fit_transform(df)
    expected = pd.DataFrame({"col1": [0, 0, 2, 3, 3], "col2": [-1, -1, 0.5, 0.5, 1.5]})
    np.testing.assert_allclose(result, expected)


@pytest.mark.parametrize("df", [df_incomplete])
def test_ImputerNOCB_fit_transform(df: pd.DataFrame) -> None:
    imputer = imputers.ImputerNOCB()
    result = imputer.fit_transform(df)
    expected = pd.DataFrame({"col1": [0, 2, 2, 3, 3], "col2": [-1, 0.5, 0.5, 1.5, 1.5]})
    np.testing.assert_allclose(result, expected)


@pytest.mark.parametrize("df", [df_incomplete])
def test_ImputerInterpolation_fit_transform(df: pd.DataFrame) -> None:
    imputer = imputers.ImputerInterpolation()
    result = imputer.fit_transform(df)
    expected = pd.DataFrame({"col1": [0, 1, 2, 3, 3], "col2": [-1, -0.25, 0.5, 1, 1.5]})
    np.testing.assert_allclose(result, expected)


@pytest.mark.parametrize("df", [df_timeseries])
def test_ImputerResiduals_fit_transform(df: pd.DataFrame) -> None:
    imputer = imputers.ImputerResiduals(period=7)
    result = imputer.fit_transform(df)
    expected = pd.DataFrame(
        {
            "col1": [i for i in range(20)],
            "col2": [0, 0.953, 2, 2.061, 2] + [i for i in range(5, 20)],
        },
        index=pd.date_range("2023-04-17", periods=20, freq="D"),
    )
    np.testing.assert_allclose(result, expected, atol=1e-3)


@pytest.mark.parametrize("df", [df_incomplete])
def test_ImputerKNN_fit_transform(df: pd.DataFrame) -> None:
    imputer = imputers.ImputerKNN(n_neighbors=2)
    result = imputer.fit_transform(df)
    expected = pd.DataFrame(
        {
            "col1": [0, 5 / 3, 2, 3, 1.4285714285714286],
            "col2": [-1, 1 / 3, 0.5, 1 / 8, 1.5],
        }
    )
    np.testing.assert_allclose(result, expected)


@pytest.mark.parametrize("df", [df_incomplete])
def test_ImputerMICE_fit_transform(df: pd.DataFrame) -> None:
    imputer = imputers.ImputerMICE(
        estimator=ExtraTreesRegressor(),
        random_state=42,
        sample_posterior=False,
        max_iter=100,
    )
    result = imputer.fit_transform(df)
    expected = pd.DataFrame(
        {
            "col1": [0, 3, 2, 3, 3],
            "col2": [-1, 1.5, 0.5, 1.5, 1.5],
        }
    )
    np.testing.assert_allclose(result, expected)


@pytest.mark.parametrize("df", [df_incomplete])
def test_ImputerRegressor_fit_transform(df: pd.DataFrame) -> None:
    imputer = imputers.ImputerRegressor(estimator=ExtraTreesRegressor())
    result = imputer.fit_transform(df)
    expected = pd.DataFrame(
        {
            "col1": [0, 5 / 3, 2, 3, 5 / 3],
            "col2": [-1, 1 / 3, 0.5, 1 / 3, 1.5],
        }
    )
    np.testing.assert_allclose(result, expected)


@pytest.mark.parametrize("df", [df_timeseries])
def test_ImputerRPCA_fit_transform(df: pd.DataFrame) -> None:
<<<<<<< HEAD
    imputer = imputers.ImputerRPCA(columnwise=False, max_iter=100, tau=1, lam=0.3)
=======
    imputer = imputers.ImputerRPCA(columnwise=True, max_iterations=100, period=2)
>>>>>>> 907eb6cf
    result = imputer.fit_transform(df)
    expected = pd.DataFrame(
        {
            "col1": [i for i in range(20)],
            "col2": [0, 1, 2, 2, 2] + [i for i in range(5, 20)],
        }
    )
    print(result)
    result = np.around(result)
    print(result)
    np.testing.assert_allclose(result, expected, atol=1e-2)


@pytest.mark.parametrize("df", [df_timeseries])
def test_ImputerEM_fit_transform(df: pd.DataFrame) -> None:
    imputer = imputers.ImputerEM(method="sample", random_state=42)
    result = imputer.fit_transform(df)
    expected = pd.DataFrame(
        {
            "col1": [i for i in range(20)],
            "col2": [0, 21.074, 2, -4.262, 2] + [i for i in range(5, 20)],
        }
    )
    np.testing.assert_allclose(result, expected, atol=1e-2)


@parametrize_with_checks(
    [
        imputers._Imputer(),
        imputers.ImputerOracle(),
        imputers.ImputerMean(),
        imputers.ImputerMedian(),
        imputers.ImputerMode(),
        imputers.ImputerShuffle(),
        imputers.ImputerLOCF(),
        imputers.ImputerNOCB(),
        imputers.ImputerInterpolation(),
        imputers.ImputerResiduals(period=2),
        imputers.KNNImputer(),
        imputers.ImputerMICE(),
        imputers.ImputerRegressor(),
        imputers.ImputerRPCA(),
        imputers.ImputerEM(),
    ]
)
def test_sklearn_compatible_estimator(estimator: imputers._Imputer, check: Any) -> None:
    """Check compatibility with sklearn, using sklearn estimator checks API."""
    check(estimator)<|MERGE_RESOLUTION|>--- conflicted
+++ resolved
@@ -261,11 +261,7 @@
 
 @pytest.mark.parametrize("df", [df_timeseries])
 def test_ImputerRPCA_fit_transform(df: pd.DataFrame) -> None:
-<<<<<<< HEAD
-    imputer = imputers.ImputerRPCA(columnwise=False, max_iter=100, tau=1, lam=0.3)
-=======
-    imputer = imputers.ImputerRPCA(columnwise=True, max_iterations=100, period=2)
->>>>>>> 907eb6cf
+    imputer = imputers.ImputerRPCA(columnwise=False, max_iterations=100, tau=1, lam=0.3)
     result = imputer.fit_transform(df)
     expected = pd.DataFrame(
         {
